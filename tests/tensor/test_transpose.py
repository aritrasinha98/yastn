--- conflicted
+++ resolved
@@ -28,7 +28,6 @@
     assert a.are_independent(newa)
 
 
-<<<<<<< HEAD
 class TestSyntaxTranspose(unittest.TestCase):
 
     def test_transpose_syntax(self):
@@ -59,15 +58,12 @@
         #
         c= b.moveaxis(source=(1,2), destination=(2,4))
         assert c.get_shape() == a.get_shape()
-        assert yast.norm_diff(a,c)<tol
+        assert yast.norm(a-c)<tol
 
 
-def test_transpose_0():
-=======
 def test_transpose_basic():
     """ test transpose for different symmetries. """
     # dense
->>>>>>> 226065c2
     a = yast.ones(config=config_dense, s=(-1, 1, 1, -1), D=(2, 3, 4, 5))
     assert a.get_shape() == (2, 3, 4, 5)
     ad = a.to_numpy()
@@ -133,14 +129,8 @@
 
 
 if __name__ == '__main__':
-<<<<<<< HEAD
-    unittest.main()
-    test_transpose_0()
-    test_transpose_1()
-    test_transpose_2()
-=======
     test_transpose_basic()
->>>>>>> 226065c2
     test_transpose_inplace()
     test_transpose_diag()
-    test_transpose_exceptions()+    test_transpose_exceptions()
+    unittest.main()