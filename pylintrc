--- conflicted
+++ resolved
@@ -559,17 +559,10 @@
 max-bool-expr=5
 
 # Maximum number of branch for function / method body.
-<<<<<<< HEAD
-max-branches=20
-
-# Maximum number of locals for function / method body.
-max-locals=20
-=======
 max-branches=15
 
 # Maximum number of locals for function / method body.
 max-locals=30
->>>>>>> 627f9e0b
 
 # Maximum number of parents for a class (see R0901).
 max-parents=7
