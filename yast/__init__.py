--- conflicted
+++ resolved
@@ -1,10 +1,6 @@
 # Import methods of yast tensor
 from .tensor import *
 from .initialize import *
-<<<<<<< HEAD
-from . import operators
-BETA_MULTIPLIER = 10000
-=======
 from .krylov import *
 from . import operators
->>>>>>> 17e04c94
+BETA_MULTIPLIER = 10000