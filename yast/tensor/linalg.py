--- conflicted
+++ resolved
@@ -6,11 +6,7 @@
 from ._merging import _leg_struct_trivial, _leg_struct_truncation, _Fusion
 from ._krylov import _expand_krylov_space
 
-<<<<<<< HEAD
 __all__ = ['svd', 'svd_with_truncation', 'qr', 'eigh', 'eigh_with_truncation', 'norm', 'entropy', 'expmv', 'eigs']
-=======
-__all__ = ['svd', 'svd_lowrank', 'qr', 'eigh', 'norm', 'entropy', 'Schmidt_values', 'expmv', 'eigs']
->>>>>>> ca14e366
 
 
 def norm(a, p='fro'):
