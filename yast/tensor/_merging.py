--- conflicted
+++ resolved
@@ -270,11 +270,7 @@
             teff_set = tuple(set(tuple(x.flat) for x in teff[:, n, :]))
             t_a = tuple(t_in[n] for n in a)
             D_a = tuple(D_in[n] for n in a)
-<<<<<<< HEAD
             ls.append(_leg_structure_combine_charges_prod(config.sym, t_a, D_a, slegs[n], teff_set, snew[n]))
-=======
-            ls.append(_leg_structure_combine_charges(config.sym, t_a, D_a, slegs[n], teff_set, snew[n]))
->>>>>>> e719fe88
         else:
             ls.append(_LegDec({t: {t: _DecRec((0, D), D, (D,))} for t, D in tD_dict[a[0]].items()}, tD_dict[a[0]]))
 
@@ -314,11 +310,7 @@
 
     If the tensor has been obtained by fusing some legs together, `unfuse_legs`
     can revert such fusion. The legs to be unfused are passed in `axes` as `int`
-<<<<<<< HEAD
-    or `tuple(int)` in case of more legs to be unfused. The unfused legs follow
-=======
     or `tuple[int]` in case of more legs to be unfused. The unfused legs follow
->>>>>>> e719fe88
     the original position of the fused legs. The remaining legs are shifted accordingly ::
 
         axes=2              unfuse leg 2 into legs 2,3,4
@@ -407,11 +399,7 @@
     for n, hf in enumerate(hfs):
         if n in axes:
             t_part, D_part, s_part, hfs_part = _unfuse_Fusion(hf)
-<<<<<<< HEAD
             ls.append(_leg_structure_combine_charges_prod(config.sym, t_part, D_part, s_part, t_in[n], struct.s[n]))
-=======
-            ls.append(_leg_structure_combine_charges(config.sym, t_part, D_part, s_part, t_in[n], struct.s[n]))
->>>>>>> e719fe88
             hfs_new.extend(hfs_part)
             nlegs_unfused.append(len(hfs_part))
             snew.extend(s_part)
@@ -444,13 +432,6 @@
     Dpnew = tuple(x[2] for x in meta)
     slnew = tuple((stop - dp, stop) for stop, dp in zip(np.cumsum(Dpnew), Dpnew))
     meta = tuple((x, *y[3:]) for x, y in zip(slnew, meta))
-<<<<<<< HEAD
-=======
-    # if struct.diag:
-    #     meta = tuple((sln, Dslc, slo, Do[0], sub_slc) for sln, Dslc, slo, Do, sub_slc in meta)
-    #     tnew = tuple(t + t for t in tnew)
-    #     Dnew = tuple(D + D for D in Dnew)
->>>>>>> e719fe88
     new_struct = struct._replace(s=tuple(snew), t=tnew, D=Dnew, Dp=Dpnew, sl=slnew)
     return meta, new_struct
 
@@ -622,13 +603,8 @@
 #  =========== auxliary functions handling fusion logic ======================
 
 @lru_cache(maxsize=1024)
-<<<<<<< HEAD
 def _leg_structure_combine_charges_prod(sym, t_in, D_in, s_in, t_out, s_out):
     """ Combine effective charges and dimensions from a list of charges and dimensions for a few legs. """
-=======
-def _leg_structure_combine_charges(sym, t_in, D_in, s_in, t_out, s_out):
-    """ Combine effectibe charges and dimensions from a list of charges and dimensions for a few legs. """
->>>>>>> e719fe88
     comb_t = tuple(product(*t_in))
     comb_t = np.array(comb_t, dtype=int).reshape((len(comb_t), len(s_in), sym.NSYM))
     comb_D = tuple(product(*D_in))
@@ -795,11 +771,6 @@
         ss = [tuple(s1.pop(ltree - nlegs + 1) for _ in range(nlegs)) for s1 in s]
         tt = [tuple(t1.pop(ltree - nlegs + 1) for _ in range(nlegs)) for t1 in t]
         DD = [tuple(D1.pop(ltree - nlegs + 1) for _ in range(nlegs)) for D1 in D]
-<<<<<<< HEAD
-=======
-        lss = [_leg_structure_combine_charges(config.sym, tt1, DD1, ss1, t1[ltree - nlegs], s1[ltree - nlegs])
-                for tt1, DD1, ss1, t1, s1 in zip(tt, DD, ss, t, s)]
->>>>>>> e719fe88
         mss = [[msk.pop(leg - nlegs) for _ in range(nlegs)] for msk in msks]
         if op[ltree - nlegs] == 'p':
             lss = [_leg_structure_combine_charges_prod(config.sym, tt1, DD1, ss1, t1[ltree - nlegs], s1[ltree - nlegs])
@@ -875,7 +846,6 @@
         ms1_in = [msk1.pop(leg - nlegs) for _ in range(nlegs)]
         ms2_in = [msk2.pop(leg - nlegs) for _ in range(nlegs)]
         s_out = s[ltree - nlegs]
-<<<<<<< HEAD
 
         if op[ltree - nlegs] == 'p':
             ls = _leg_structure_combine_charges_prod(config.sym, t_in, D_in, s_in, t_out, s_out)
@@ -887,11 +857,6 @@
             ma1 = _merge_masks_sum(ls, ms1_in)
             ma2 = _merge_masks_sum(ls, ms2_in)
             hfu.insert(leg - nlegs, _sum_hfs(hh, t_in, D_in, s_out))
-=======
-        ls = _leg_structure_combine_charges(config.sym, t_in, D_in, s_in, t_out, s_out)
-        ma1 = _merge_masks(config, ls, [msk1.pop(leg - nlegs) for _ in range(nlegs)])
-        ma2 = _merge_masks(config, ls, [msk2.pop(leg - nlegs) for _ in range(nlegs)])
->>>>>>> e719fe88
         for ind in ma1.keys() - set(t1[ltree - nlegs]):
             ma1[ind] *= False
         for ind in ma2.keys() - set(t2[ltree - nlegs]):
@@ -904,24 +869,15 @@
     return msk1.pop(), msk2.pop(), hfu.pop()
 
 
-<<<<<<< HEAD
 def _pure_hfs_union(sym, ts, hfs):
-=======
-def _hfs_union(sym, ts, hfs):
->>>>>>> e719fe88
     """
     Consumes fusion trees from the bottom, building the union.
     """
     tree = list(hfs[0].tree)
     s = list(hfs[0].s)  # to be consumed during parsing of the tree
-<<<<<<< HEAD
     op = list(hfs[0].op) # to be consumed during parsing of the tree
 
     if any(hfs[0].tree != hf.tree or hfs[0].op != hf.op for hf in hfs):
-=======
-
-    if any(hfs[0].tree != hf.tree for hf in hfs):
->>>>>>> e719fe88
         raise YastError("Inconsistent numbers of hard-fused legs or sub-fusions order.")
     if any(hfs[0].s != hf.s for hf in hfs):
         raise YastError("Inconsistent signatures of fused legs.")
@@ -952,17 +908,10 @@
                 leg, nlegs, count = leg + 1, nlegs + 1, count - 1
             if count == 0:
                 break
-<<<<<<< HEAD
         del op[ltree - nlegs + 1: ltree + 1]  # remove leafs
         del tree[ltree - nlegs + 1: ltree + 1]
         for ti in tss:
             del ti[ltree - nlegs + 1: ltree + 1]
-=======
-        for _ in range(nlegs):  # remove leafs
-            tree.pop(ltree - nlegs + 1)
-            for x in tss:
-                x.pop(ltree - nlegs + 1)
->>>>>>> e719fe88
         for i in parents:
             tree[i] -= nlegs - 1
         s_in = tuple(s.pop(ltree - nlegs + 1) for _ in range(nlegs))
@@ -970,7 +919,6 @@
         D_in = tuple(Du.pop(leg - nlegs) for _ in range(nlegs))
         t_out = tuple(sorted(set.union(*(set(x[ltree - nlegs]) for x in tss))))
         s_out = s[ltree - nlegs]
-<<<<<<< HEAD
         hh = [hfu.pop(leg - nlegs) for _ in range(nlegs)]
         if op[ltree - nlegs] == 'p':
             ls = _leg_structure_combine_charges_prod(sym, t_in, D_in, s_in, t_out, s_out)
@@ -978,11 +926,6 @@
         else:  # op[ltree - nlegs] == 's':
             ls = _leg_structure_combine_charges_sum(t_in, D_in)
             hfu.insert(leg - nlegs, _sum_hfs(hh, t_in, D_in, s_out))
-=======
-        ls = _leg_structure_combine_charges(sym, t_in, D_in, s_in, t_out, s_out)
-        hh = [hfu.pop(leg - nlegs) for _ in range(nlegs)]
-        hfu.insert(leg - nlegs, _fuse_hfs(hh, t_in, D_in, s_out))
->>>>>>> e719fe88
         t_out, D_out = zip(*ls.Dtot.items())
         tu.insert(leg - nlegs, t_out)
         Du.insert(leg - nlegs, D_out)
