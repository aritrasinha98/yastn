--- conflicted
+++ resolved
@@ -266,14 +266,8 @@
         inv_axes= tuple(np.argsort(axes))
         newdata_b = torch.zeros_like(data_b)
         for slice_to, slice_from, D_from in meta_transpose:
-<<<<<<< HEAD
-            inv_axes= tuple(np.argsort(axes))
-            newdata_b[slice(*slice_from)] = data_b[slice(*slice_to)]\
-                .view(tuple(np.array(D_from)[np.array(axes)])).permute(inv_axes).ravel()
-=======
             Drsh = tuple(D_from[n] for n in axes)
             newdata_b[slice(*slice_from)] = data_b[slice(*slice_to)].view(Drsh).permute(inv_axes).ravel()
->>>>>>> f2817ef8
         return newdata_b, None, None
 
 def rsqrt(data, cutoff=0):
@@ -626,14 +620,9 @@
         for (tn, D_source, slice_source), (t1, gr) in zip(meta_new, groupby(meta_mrg, key=lambda x: x[0])):
             tmp_b = data_b[slice(*slice_source)].view(D_source)
             for (_, slice_destination, D_destination, slice_source_block, D_source_block) in gr:
-<<<<<<< HEAD
-                newdata_b[slice(*slice_destination)]= tmp_b[tuple(slice(*x) for x in slice_source_block)]\
-                    .reshape( tuple(np.array(D_destination)[np.array(order)]) ).permute(inv_order).ravel()
-=======
                 slc = tuple(slice(*x) for x in slice_source_block)
                 Drsh = tuple(D_destination[n] for n in order)
                 newdata_b[slice(*slice_destination)] = tmp_b[slc].reshape(Drsh).permute(inv_order).ravel()
->>>>>>> f2817ef8
         return newdata_b, None, None, None, None
 
 
@@ -701,9 +690,9 @@
 
         newdata_b = torch.zeros(fwd_data_size, dtype=data_b.dtype, device=data_b.device)
         for (slice_destination, D_eff_block, sub_slc), slice_source in zip(meta, new_sl):
-            newdata_b[slice(*slice_destination)].view(D_eff_block)[tuple(slice(*x) for x in sub_slc)]=\
-                data_b[slice(*slice_source)].view( tuple(x[1]-x[0] for x in sub_slc) )
-
+            slc= tuple(slice(*x) for x in sub_slc)
+            Drsh= tuple(x[1]-x[0] for x in sub_slc)
+            newdata_b[slice(*slice_destination)].view(D_eff_block)[slc]=data_b[slice(*slice_source)].view(Drsh)
         return newdata_b, None, None, None
 
 #############
