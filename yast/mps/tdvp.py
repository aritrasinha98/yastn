from yast import linalg
import logging
import numpy as np
from .env3 import Env3


class FatalError(Exception):
    pass


logger = logging.getLogger('yast.tensor.tdvp')


#################################
#           tdvp                #
#################################

def tdvp_OBC(psi, tmax, dt=1, H=False, M=False, env=None, D_totals=None, tol_svds=None, SV_min=None,
             versions=('1site', '2site'), cutoff_dE=1e-9, hermitian=True, fermionic=False,
             k=4, eigs_tol=1e-12, exp_tol=1e-12, bi_orth=False, NA=None, version='1site',
             opts_svd=None, optsK_svd=None, algorithm='arnoldi'):
    # evolve with TDVP method, up to tmax and initial guess of the time step dt
    # opts - optional info for MPS truncation
    curr_t = 0
    if not env and H:
        env = Env3(bra=psi, op=H, ket=psi)
        env.setup_to_first()
    if H:
        E0 = env.measure()
        dE = cutoff_dE + 1
    else:
        E0, dE = 0, 0
    while abs(curr_t) < abs(tmax):
        dt = min([abs(tmax - curr_t) / abs(dt), 1.]) * dt
        if not H and not M:
            logger.error('yast.tdvp: Neither Hamiltonian nor Kraus operators defined.')
        else:
            if version == '1site':
                env = tdvp_sweep_1site(psi=psi, H=H, M=M, dt=dt, env=env, hermitian=hermitian, fermionic=fermionic,
                                       k=k, eigs_tol=eigs_tol, exp_tol=exp_tol, bi_orth=bi_orth, NA=NA, opts_svd=opts_svd, optsK_svd=optsK_svd, algorithm=algorithm)
            elif version == '2site':
                env = tdvp_sweep_2site(psi=psi, H=H, M=M, dt=dt, env=env, hermitian=hermitian, fermionic=fermionic,
                                       k=k, eigs_tol=eigs_tol, exp_tol=exp_tol, bi_orth=bi_orth, NA=NA, opts_svd=opts_svd, optsK_svd=optsK_svd, algorithm=algorithm)
            elif version == '2site_group':
                env = tdvp_sweep_2site_group(psi=psi, H=H, M=M, dt=dt, env=env, hermitian=hermitian, fermionic=fermionic,
                                             k=k, eigs_tol=eigs_tol, exp_tol=exp_tol, bi_orth=bi_orth, NA=NA, opts_svd=opts_svd, optsK_svd=optsK_svd, algorithm=algorithm)
            else:
                env = tdvp_sweep_mix(psi=psi, H=H, M=M, dt=dt, env=env, hermitian=hermitian, fermionic=fermionic, versions=versions, D_totals=D_totals, tol_svds=tol_svds, SV_min=SV_min,
                                     k=k, eigs_tol=eigs_tol, exp_tol=exp_tol, bi_orth=bi_orth, NA=NA, opts_svd=opts_svd, optsK_svd=optsK_svd, algorithm=algorithm)
        E = env.measure()
        dE = abs(E - E0)
        # print('Iteration: ', sweep, ' energy: ', E, ' dE: ', dE, ' D: ', max(psi.get_D()))
        E0 = E
        curr_t += dt
    return env, E, dE


def tdvp_sweep_1site(psi, H=False, M=False, dt=1., env=None, hermitian=True, fermionic=False, k=4,  eigs_tol=1e-12, exp_tol=1e-12, bi_orth=True, NA=None, opts_svd=None, optsK_svd=None, algorithm='arnoldi'):
    r"""
    Perform sweep with 1site-TDVP by applying exp(-i*dt*H) on initial vector. Note the convention for time step sign.
    Procedure performs exponantiation: psi(dt) = exp( dt * H )*psi(0). For Hamiltonian real time evolution forward in time: sign(dt)= -1j, for Hamiltonian imaginary time evolution forward in time: sign(dt)= -1.. For Hamiltonian real time evolution forward in time: sign(dt)= -1j, for Hamiltonian imaginary time evolution forward in time: sign(dt)= -1.
    Assume input psi is right canonical.
    Sweep consists of iterative updates from last site to first and back to the first one.

    Parameters
    ----------
    psi: Mps, nr_phys=1
        initial state.
    H: Mps, nr_phys=2
        operator given in MPO decomposition.
        legs are [left-virtual, ket-physical, bra-physical, right-virtual]
    M: Mps, nr_phys=1
        Kraus operators.
        legs are [Kraus dimension, ket-physical, bra-physical]
    env: Env3
        default = None
        initial overlap <psi| H |psi>
        initial environments must be set up with respect to the last site.
    dt: double
        default = 1
        time interval for matrix expontiation. May be divided into smaller intervals according to the cost function.
    dtype: str
        default='complex128'
        Type of Tensor.
    hermitian: bool
        default=True
        is MPO hermitian
    fermionic: bool
        default = False
        use while pllying a SWAP gate. True for fermionic systems.
    k: int
        default=4
        Dimension of Krylov subspace for eigs(.)
    eigs_tol: float
        default=1e-14
        Cutoff for krylov subspace for eigs(.)
    bi_orth: bool
        default=True
        Option for exponentiation = exp(). For True and non-Hermitian cases will bi-orthogonalize set of generated vectors.
    NA: bool
        default=None
        The cost of matrix-vector multiplication used to optimize Krylov subspace and time intervals.
        Option for exponentiation = exp().
    opts_svd: dict
        default=None
        options for truncation on virtual d.o.f.
    optsK_svd: dict
        default=None
        options for truncation on auxilliary d.o.f.

    Returns
    -------
    env: Env3
     Overlap <psi| H |psi> as Env3.
    psi: Mps
        Is self updated.
    """

    if env is None:
        env = Env3(bra=psi, op=H, ket=psi)
        env.setup_to_first()

    for n in psi.g.sweep(to='last'):  # sweep from fist to last
        if M:  # apply the Kraus operator
            tmp = M.A[n].tensordot(psi.A[n], axes=((2,), (1,)))
            tmp.swap_gate(axes=(0, 2), fermionic=fermionic)
            u, s, _ = linalg.svd(tmp, axes=((2, 1, 4), (0, 3)), opts=optsK_svd)  # discard V
            psi.A[n] = u.tensordot(s, axes=((3,), (0,))).transpose(axes=(0, 1, 3, 2))

        # matrix exponentiation, forward in time evolution of a single site: T(+dt*.5)
        if H:
            init = psi.A[n]
            if not hermitian:
                init = linalg.expm_anm(Av=lambda v: env.Heff1(v, n), init=[init], Bv=lambda v: env.Heff1(
                    v, n, conj=True), dt=+dt * .5, eigs_tol=eigs_tol, exp_tol=exp_tol, k=k, hermitian=False, bi_orth=bi_orth, NA=NA, algorithm=algorithm)
            else:
<<<<<<< HEAD
                init = linalg.expm_anm(Av=lambda v: env.Heff1(v, n), init=[
                             init], dt=+dt * .5, eigs_tol=eigs_tol, exp_tol=exp_tol,  k=k, hermitian=True, NA=NA, algorithm=algorithm)
=======
                init = expmw(Av=lambda v: env.Heff1(v, n), init=[
                             init], dt=+dt * .5, eigs_tol=eigs_tol, exp_tol=exp_tol, k=k, hermitian=True, NA=NA, algorithm=algorithm)
>>>>>>> 9bd497af
        # canonize and save
        psi.A[n] = init[0]
        psi.orthogonalize_site(n, towards=psi.g.last)
        env.clear_site(n)
        env.update(n, towards=psi.g.last)

        # backward in time evolution of a central site: T(-dt*.5)
        if H and n != psi.g.sweep(to='last')[-1]:
            init = psi.A[psi.pC]
            if not hermitian:
<<<<<<< HEAD
                init = linalg.expm_anm(Av=lambda v: env.Heff0(v, psi.pC), init=[init], Bv=lambda v: env.Heff0(
                    v, psi.pC, conj=True), dt=-dt * .5, eigs_tol=eigs_tol, exp_tol=exp_tol,  k=k, hermitian=False, bi_orth=bi_orth, NA=NA, algorithm=algorithm)
            else:
                init = linalg.expm_anm(Av=lambda v: env.Heff0(v, psi.pC), init=[
                             init], dt=-dt * .5, eigs_tol=eigs_tol, exp_tol=exp_tol,  k=k, hermitian=True, NA=NA, algorithm=algorithm)
=======
                init = expmw(Av=lambda v: env.Heff0(v, psi.pC), init=[init], Bv=lambda v: env.Heff0(
                    v, psi.pC, conj=True), dt=-dt * .5, eigs_tol=eigs_tol, exp_tol=exp_tol, k=k, hermitian=False, bi_orth=bi_orth, NA=NA, algorithm=algorithm)
            else:
                init = expmw(Av=lambda v: env.Heff0(v, psi.pC), init=[
                             init], dt=-dt * .5, eigs_tol=eigs_tol, exp_tol=exp_tol, k=k, hermitian=True, NA=NA, algorithm=algorithm)
>>>>>>> 9bd497af
            psi.A[psi.pC] = init[0]
        psi.absorb_central(towards=psi.g.last)

    for n in psi.g.sweep(to='first'):
        init = psi.A[n]
        if H:  # forward in time evolution of a central site: T(+dt*.5)
            if not hermitian:
<<<<<<< HEAD
                init = linalg.expm_anm(Av=lambda v: env.Heff1(v, n), init=[init], Bv=lambda v: env.Heff1(
                    v, n, conj=True), dt=+dt * .5, eigs_tol=eigs_tol, exp_tol=exp_tol,  k=k, hermitian=False, bi_orth=bi_orth, NA=NA, algorithm=algorithm)
            else:
                init = linalg.expm_anm(Av=lambda v: env.Heff1(v, n), init=[
                             init], dt=+dt * .5, eigs_tol=eigs_tol, exp_tol=exp_tol,  k=k, hermitian=True, NA=NA, algorithm=algorithm)
=======
                init = expmw(Av=lambda v: env.Heff1(v, n), init=[init], Bv=lambda v: env.Heff1(
                    v, n, conj=True), dt=+dt * .5, eigs_tol=eigs_tol, exp_tol=exp_tol, k=k, hermitian=False, bi_orth=bi_orth, NA=NA, algorithm=algorithm)
            else:
                init = expmw(Av=lambda v: env.Heff1(v, n), init=[
                             init], dt=+dt * .5, eigs_tol=eigs_tol, exp_tol=exp_tol, k=k, hermitian=True, NA=NA, algorithm=algorithm)
>>>>>>> 9bd497af
            init = init[0]

        if M:  # apply the Kraus operator
            tmp = M.A[n].tensordot(init, axes=((2,), (1,)))
            tmp.swap_gate(axes=(0, 2), fermionic=fermionic)
            u, s, _ = linalg.svd(tmp, axes=((2, 1, 4), (0, 3)), opts=optsK_svd)  # discard V
            init = u.tensordot(s, axes=((3,), (0,)))
            init = init.transpose(axes=(0, 1, 3, 2))

        # canonize and save
        psi.A[n] = init
        psi.orthogonalize_site(n, towards=psi.g.first)
        env.clear_site(n)
        env.update(n, towards=psi.g.first)

        # backward in time evolution of a central site: T(-dt*.5)
        if H and n != psi.g.sweep(to='first')[-1]:
            init = psi.A[psi.pC]
            if not hermitian:
<<<<<<< HEAD
                init = linalg.expm_anm(Av=lambda v: env.Heff0(v, psi.pC), init=[init], Bv=lambda v: env.Heff0(
                    v, psi.pC, conj=True), dt=-dt * .5, eigs_tol=eigs_tol, exp_tol=exp_tol,  k=k, hermitian=False, bi_orth=bi_orth, NA=NA, algorithm=algorithm)
            else:
                init = linalg.expm_anm(Av=lambda v: env.Heff0(v, psi.pC), init=[
                             init], dt=-dt * .5, eigs_tol=eigs_tol, exp_tol=exp_tol,  k=k, hermitian=True, NA=NA, algorithm=algorithm)
=======
                init = expmw(Av=lambda v: env.Heff0(v, psi.pC), init=[init], Bv=lambda v: env.Heff0(
                    v, psi.pC, conj=True), dt=-dt * .5, eigs_tol=eigs_tol, exp_tol=exp_tol, k=k, hermitian=False, bi_orth=bi_orth, NA=NA, algorithm=algorithm)
            else:
                init = expmw(Av=lambda v: env.Heff0(v, psi.pC), init=[
                             init], dt=-dt * .5, eigs_tol=eigs_tol, exp_tol=exp_tol, k=k, hermitian=True, NA=NA, algorithm=algorithm)
>>>>>>> 9bd497af
            psi.A[psi.pC] = init[0]
        psi.absorb_central(towards=psi.g.first)
    return env


def tdvp_sweep_2site(psi, H=False, M=False, dt=1., env=None, hermitian=True, fermionic=False, k=4, eigs_tol=1e-12, exp_tol=1e-12, bi_orth=True, NA=None, opts_svd=None, optsK_svd=None, algorithm='arnoldi'):
    r"""
    Perform sweep with 2site-TDVP.
    Procedure performs exponantiation: psi(dt) = exp( dt * H )*psi(0). For Hamiltonian real time evolution forward in time: sign(dt)= -1j, for Hamiltonian imaginary time evolution forward in time: sign(dt)= -1.
    Assume input psi is right canonical.
    Sweep consists of iterative updates from last site to first and back to the first one.

    Parameters
    ----------
    psi: Mps, nr_phys=1
        initial state.
    H: Mps, nr_phys=2
        operator given in MPO decomposition.
        legs are [left-virtual, ket-physical, bra-physical, right-virtual]
    M: Mps, nr_phys=1
        Kraus operators.
        legs are [Kraus dimension, ket-physical, bra-physical]
    env: Env3
        default = None
        initial overlap <psi| H |psi>
        initial environments must be set up with respect to the last site.
    dt: double
        default = 1
        time interval for matrix expontiation. May be divided into smaller intervals according to the cost function.
    dtype: str
        default='complex128'
        Type of Tensor.
    hermitian: bool
        default = True
        is MPO hermitian
    fermionic: bool
        default = False
        use while pllying a SWAP gate. True for fermionic systems.
    k: int
        default = 4
        Dimension of Krylov subspace for eigs(.)
    eigs_tol: float
        default = 1e-14
        Cutoff for krylov subspace for eigs(.)
    bi_orth: bool
        default = True
        Option for exponentiation = exp(). For True and non-Hermitian cases will bi-orthogonalize set of generated vectors.
    NA: bool
        default = None
        The cost of matrix-vector multiplication used to optimize Krylov subspace and time intervals.
        Option for exponentiation = exp().
    opts_svd: dict
        default=None
        options for truncation on virtual d.o.f.
    optsK_svd: dict
        default=None
        options for truncation on auxilliary d.o.f.

    Returns
    -------
    env: Env3
     Overlap <psi| H |psi> as Env3.
    psi: Mps
        Is self updated.
    """

    if env is None:
        env = Env3(bra=psi, op=H, ket=psi)
        env.setup_to_first()

    for n in psi.g.sweep(to='last', dl=1):
        if M:  # Apply the Kraus operator on n
            init = psi.A[n]
            tmp = M.A[n].tensordot(init, axes=((2,), (1,)))
            tmp.swap_gate(axes=(0, 2), fermionic=fermionic)
            u, s, _ = linalg.svd(tmp, axes=((2, 1, 4), (0, 3)), opts=optsK_svd)  # discard V
            init = u.tensordot(s, axes=((3,), (0,)))
            psi.A[n] = init.transpose(axes=(0, 1, 3, 2))
            if not H:
                psi.orthogonalize_site(n, towards=psi.g.last)
                psi.absorb_central(towards=psi.g.last)

        # matrix exponentiation, forward in time evolution of a single site: T(+dt*.5)
        if H:
            n1, _, _ = psi.g.from_site(n, towards=psi.g.last)
            init = psi.A[n].tensordot(psi.A[n1], axes=(psi.right, psi.left))
            if not hermitian:
<<<<<<< HEAD
                init = linalg.expm_anm(Av=lambda v: env.Heff2(v, n), Bv=lambda v: env.Heff2(v, n, conj=True), init=[
                             init], dt=+dt * .5, eigs_tol=eigs_tol, exp_tol=exp_tol,  k=k, hermitian=False, bi_orth=bi_orth, NA=NA, algorithm=algorithm)
            else:
                init = linalg.expm_anm(Av=lambda v: env.Heff2(v, n), init=[
                             init], dt=+dt * .5, eigs_tol=eigs_tol, exp_tol=exp_tol,  k=k, hermitian=True, NA=NA, algorithm=algorithm)
=======
                init = expmw(Av=lambda v: env.Heff2(v, n), Bv=lambda v: env.Heff2(v, n, conj=True), init=[
                             init], dt=+dt * .5, eigs_tol=eigs_tol, exp_tol=exp_tol, k=k, hermitian=False, bi_orth=bi_orth, NA=NA, algorithm=algorithm)
            else:
                init = expmw(Av=lambda v: env.Heff2(v, n), init=[
                             init], dt=+dt * .5, eigs_tol=eigs_tol, exp_tol=exp_tol, k=k, hermitian=True, NA=NA, algorithm=algorithm)
>>>>>>> 9bd497af
            # split and save
            A1, S, A2 = linalg.svd(init[0], axes=(psi.left + psi.phys, tuple(
                a + psi.right[0] - 1 for a in psi.phys + psi.right)), sU=-1, **opts_svd)
            psi.A[n] = A1
            psi.A[n1] = S.tensordot(A2, axes=(1, psi.left))
        env.clear_site(n)
        env.update(n, towards=psi.g.last)

        # matrix exponentiation, backward in time evolution of a single site: T(-dt*.5)
        if H and n != psi.g.sweep(to='last', dl=1)[-1]:
            init = psi.A[n1]
            if not hermitian:
<<<<<<< HEAD
                init = linalg.expm_anm(Av=lambda v: env.Heff1(v, n1), init=[init], Bv=lambda v: env.Heff1(
                    v, n1, conj=True), dt=-dt * .5, eigs_tol=eigs_tol, exp_tol=exp_tol,  k=k, hermitian=False, bi_orth=bi_orth, NA=NA, algorithm=algorithm)
            else:
                init = linalg.expm_anm(Av=lambda v: env.Heff1(v, n1), init=[
                             init], dt=-dt * .5, eigs_tol=eigs_tol, exp_tol=exp_tol,  k=k, hermitian=True, NA=NA, algorithm=algorithm)
=======
                init = expmw(Av=lambda v: env.Heff1(v, n1), init=[init], Bv=lambda v: env.Heff1(
                    v, n1, conj=True), dt=-dt * .5, eigs_tol=eigs_tol, exp_tol=exp_tol, k=k, hermitian=False, bi_orth=bi_orth, NA=NA, algorithm=algorithm)
            else:
                init = expmw(Av=lambda v: env.Heff1(v, n1), init=[
                             init], dt=-dt * .5, eigs_tol=eigs_tol, exp_tol=exp_tol, k=k, hermitian=True, NA=NA, algorithm=algorithm)
>>>>>>> 9bd497af
            psi.A[n1] = init[0]

    for n in psi.g.sweep(to='first', df=1):
        if M:  # Apply the Kraus operator on n
            init = psi.A[n]
            tmp = M.A[n].tensordot(init, axes=((2,), (1,)))
            tmp.swap_gate(axes=(0, 2), fermionic=fermionic)
            u, s, _ = linalg.svd(tmp, axes=((2, 1, 4), (0, 3)), opts=optsK_svd)  # discard V
            init = u.tensordot(s, axes=((3,), (0,)))
            psi.A[n] = init.transpose(axes=(0, 1, 3, 2))
            if not H:
                psi.orthogonalize_site(n, towards=psi.g.first)
                psi.absorb_central(towards=psi.g.first)

        # matrix exponentiation, forward in time evolution of a single site: T(+dt*.5)
        if H:
            n1, _, _ = psi.g.from_site(n, towards=psi.g.first)
            init = psi.A[n1].tensordot(psi.A[n], axes=(psi.right, psi.left))
            if not hermitian:
<<<<<<< HEAD
                init = linalg.expm_anm(Av=lambda v: env.Heff2(v, n1), Bv=lambda v: env.Heff2(v, n1, conj=True), init=[
                             init], dt=+dt * .5, eigs_tol=eigs_tol, exp_tol=exp_tol,  k=k, hermitian=False, bi_orth=bi_orth, NA=NA, algorithm=algorithm)
            else:
                init = linalg.expm_anm(Av=lambda v: env.Heff2(v, n1), init=[
                             init], dt=+dt * .5, eigs_tol=eigs_tol, exp_tol=exp_tol,  k=k, hermitian=True, NA=NA, algorithm=algorithm)
=======
                init = expmw(Av=lambda v: env.Heff2(v, n1), Bv=lambda v: env.Heff2(v, n1, conj=True), init=[
                             init], dt=+dt * .5, eigs_tol=eigs_tol, exp_tol=exp_tol, k=k, hermitian=False, bi_orth=bi_orth, NA=NA, algorithm=algorithm)
            else:
                init = expmw(Av=lambda v: env.Heff2(v, n1), init=[
                             init], dt=+dt * .5, eigs_tol=eigs_tol, exp_tol=exp_tol, k=k, hermitian=True, NA=NA, algorithm=algorithm)
>>>>>>> 9bd497af
            # split and save
            A1, S, A2 = linalg.svd(init[0], axes=(psi.left + psi.phys, tuple(
                a + psi.right[0] - 1 for a in psi.phys + psi.right)), sU=-1, **opts_svd)
            psi.A[n1] = A1.tensordot(S, axes=(psi.right, 0))
            psi.A[n] = A2
        env.clear_site(n)
        env.update(n, towards=psi.g.first)

        # matrix exponentiation, backward in time evolution of a single site: T(-dt*.5)
        if H and n != psi.g.sweep(to='first', df=1)[-1]:
            init = psi.A[n1]
            if not hermitian:
<<<<<<< HEAD
                init = linalg.expm_anm(Av=lambda v: env.Heff1(v, n1), init=[init], Bv=lambda v: env.Heff1(
                    v, n1, conj=True), dt=-dt * .5, eigs_tol=eigs_tol, exp_tol=exp_tol,  k=k, hermitian=False, bi_orth=bi_orth, NA=NA, algorithm=algorithm)
            else:
                init = linalg.expm_anm(Av=lambda v: env.Heff1(v, n1), init=[
                             init], dt=-dt * .5, eigs_tol=eigs_tol, exp_tol=exp_tol,  k=k, hermitian=True, NA=NA, algorithm=algorithm)
=======
                init = expmw(Av=lambda v: env.Heff1(v, n1), init=[init], Bv=lambda v: env.Heff1(
                    v, n1, conj=True), dt=-dt * .5, eigs_tol=eigs_tol, exp_tol=exp_tol, k=k, hermitian=False, bi_orth=bi_orth, NA=NA, algorithm=algorithm)
            else:
                init = expmw(Av=lambda v: env.Heff1(v, n1), init=[
                             init], dt=-dt * .5, eigs_tol=eigs_tol, exp_tol=exp_tol, k=k, hermitian=True, NA=NA, algorithm=algorithm)
>>>>>>> 9bd497af
            psi.A[n1] = init[0]
    env.clear_site(n1)
    env.update(n1, towards=psi.g.first)

    return env


def tdvp_sweep_2site_group(psi, H=False, M=False, dt=1, env=None, hermitian=True, fermionic=False, k=4, eigs_tol=1e-12, exp_tol=1e-12, bi_orth=True, NA=None, opts_svd=None, optsK_svd=None, algorithm='arnoldi'):
    r"""
    Perform sweep with 2site-TDVP with grouping neigbouring sites.
    Procedure performs exponantiation: psi(dt) = exp( dt * H )*psi(0). For Hamiltonian real time evolution forward in time: sign(dt)= -1j, for Hamiltonian imaginary time evolution forward in time: sign(dt)= -1.
    Assume input psi is right canonical.
    Sweep consists of iterative updates from last site to first and back to the first one.

    Parameters
    ----------
    psi: Mps, nr_phys=1
        initial state.
    H: Mps, nr_phys=2
        operator given in MPO decomposition.
        legs are [left-virtual, ket-physical, bra-physical, right-virtual]
    M: Mps, nr_phys=1
        Kraus operators.
        legs are [Kraus dimension, ket-physical, bra-physical]
    env: Env3
        default = None
        initial overlap <psi| H |psi>
        initial environments must be set up with respect to the last site.
    dt: double
        default = 1
        time interval for matrix expontiation. May be divided into smaller intervals according to the cost function.
    dtype: str
        default='complex128'
        Type of Tensor.
    hermitian: bool
        default=True
        is MPO hermitian
    fermionic: bool
        default = False
        use while pllying a SWAP gate. True for fermionic systems.
    k: int
        default=4
        Dimension of Krylov subspace for eigs(.)
    eigs_tol: float
        default=1e-14
        Cutoff for krylov subspace for eigs(.)
    bi_orth: bool
        default=True
        Option for exponentiation = exp(). For True and non-Hermitian cases will bi-orthogonalize set of generated vectors.
    NA: bool
        default=None
        The cost of matrix-vector multiplication used to optimize Krylov subspace and time intervals.
        Option for exponentiation = exp().
    opts_svd: dict
        default=None
        options for truncation on virtual d.o.f.
    optsK_svd: dict
        default=None
        options for truncation on auxilliary d.o.f.

    Returns
    -------
    env: Env3
     Overlap <psi| H |psi> as Env3.
    psi: Mps
        Is self updated.
    """

    if env is None:
        env = Env3(bra=psi, op=H, ket=psi)
        env.setup_to_first()

    for n in psi.g.sweep(to='last', dl=1):
        if M:  # Apply the Kraus operator on n
            init = psi.A[n]
            tmp = M.A[n].tensordot(init, axes=((2,), (1,)))
            tmp.swap_gate(axes=(0, 2), fermionic=fermionic)
            u, s, _ = linalg.svd(tmp, axes=((2, 1, 4), (0, 3)), opts=optsK_svd)  # discard V
            init = u.tensordot(s, axes=((3,), (0,)))
            psi.A[n] = init.transpose(axes=(0, 1, 3, 2))
            if not H:
                psi.orthogonalize_site(n, towards=psi.g.last)
                psi.absorb_central(towards=psi.g.last)

        # matrix exponentiation, forward in time evolution of a single site: T(+dt*.5)
        if H:
            n1, _, _ = psi.g.from_site(n, towards=psi.g.last)
            init = psi.A[n].tensordot(psi.A[n1], axes=(psi.right, psi.left))
            init.fuse_legs(axes=(0, (1, 2), 3), inplace=True)
            if not hermitian:
<<<<<<< HEAD
                init = linalg.expm_anm(Av=lambda v: env.Heff2_group(v, n), Bv=lambda v: env.Heff2_group(v, n, conj=True), init=[
                             init], dt=+dt * .5, eigs_tol=eigs_tol, exp_tol=exp_tol,  k=k, hermitian=False, bi_orth=bi_orth, NA=NA, algorithm=algorithm)
            else:
                init = linalg.expm_anm(Av=lambda v: env.Heff2_group(v, n), init=[
                             init], dt=+dt * .5, eigs_tol=eigs_tol, exp_tol=exp_tol,  k=k, hermitian=True, NA=NA, algorithm=algorithm)
=======
                init = expmw(Av=lambda v: env.Heff2_group(v, n), Bv=lambda v: env.Heff2_group(v, n, conj=True), init=[
                             init], dt=+dt * .5, eigs_tol=eigs_tol, exp_tol=exp_tol, k=k, hermitian=False, bi_orth=bi_orth, NA=NA, algorithm=algorithm)
            else:
                init = expmw(Av=lambda v: env.Heff2_group(v, n), init=[
                             init], dt=+dt * .5, eigs_tol=eigs_tol, exp_tol=exp_tol, k=k, hermitian=True, NA=NA, algorithm=algorithm)
>>>>>>> 9bd497af
            # split and save
            init = init[0].unfuse_legs(axes=1, inplace=True)
            A1, S, A2 = linalg.svd(init, axes=(psi.left + psi.phys, tuple(
                a + psi.right[0] - 1 for a in psi.phys + psi.right)), sU=-1, **opts_svd)
            psi.A[n] = A1
            psi.A[n1] = S.tensordot(A2, axes=(1, psi.left))
        env.clear_site(n)
        env.update(n, towards=psi.g.last)

        # matrix exponentiation, backward in time evolution of a single site: T(-dt*.5)
        if H and n != psi.g.sweep(to='last', dl=1)[-1]:
            init = psi.A[n1]
            if not hermitian:
<<<<<<< HEAD
                init = linalg.expm_anm(Av=lambda v: env.Heff1(v, n1), init=[init], Bv=lambda v: env.Heff1(
                    v, n1, conj=True), dt=-dt * .5, eigs_tol=eigs_tol, exp_tol=exp_tol,  k=k, hermitian=False, bi_orth=bi_orth, NA=NA, algorithm=algorithm)
            else:
                init = linalg.expm_anm(Av=lambda v: env.Heff1(v, n1), init=[
                             init], dt=-dt * .5, eigs_tol=eigs_tol, exp_tol=exp_tol,  k=k, hermitian=True, NA=NA, algorithm=algorithm)
=======
                init = expmw(Av=lambda v: env.Heff1(v, n1), init=[init], Bv=lambda v: env.Heff1(
                    v, n1, conj=True), dt=-dt * .5, eigs_tol=eigs_tol, exp_tol=exp_tol, k=k, hermitian=False, bi_orth=bi_orth, NA=NA, algorithm=algorithm)
            else:
                init = expmw(Av=lambda v: env.Heff1(v, n1), init=[
                             init], dt=-dt * .5, eigs_tol=eigs_tol, exp_tol=exp_tol, k=k, hermitian=True, NA=NA, algorithm=algorithm)
>>>>>>> 9bd497af
            psi.A[n1] = init[0]

    for n in psi.g.sweep(to='first', df=1):
        if M:  # Apply the Kraus operator on n
            init = psi.A[n]
            tmp = M.A[n].tensordot(init, axes=((2,), (1,)))
            tmp.swap_gate(axes=(0, 2), fermionic=fermionic)
            u, s, _ = linalg.svd(tmp, axes=((2, 1, 4), (0, 3)), opts=optsK_svd)  # discard V
            init = u.tensordot(s, axes=((3,), (0,)))
            psi.A[n] = init.transpose(axes=(0, 1, 3, 2))
            if not H:
                psi.orthogonalize_site(n, towards=psi.g.first)
                psi.absorb_central(towards=psi.g.first)

        # matrix exponentiation, forward in time evolution of a single site: T(+dt*.5)
        if H:
            n1, _, _ = psi.g.from_site(n, towards=psi.g.first)
            init = psi.A[n1].tensordot(psi.A[n], axes=(psi.right, psi.left))
            init.fuse_legs(axes=(0, (1, 2), 3), inplace=True)
            if not hermitian:
<<<<<<< HEAD
                init = linalg.expm_anm(Av=lambda v: env.Heff2_group(v, n1), Bv=lambda v: env.Heff2_group(v, n1, conj=True), init=[
                             init], dt=+dt * .5, eigs_tol=eigs_tol, exp_tol=exp_tol,  k=k, hermitian=False, bi_orth=bi_orth, NA=NA, algorithm=algorithm)
            else:
                init = linalg.expm_anm(Av=lambda v: env.Heff2_group(v, n1), init=[
                             init], dt=+dt * .5, eigs_tol=eigs_tol, exp_tol=exp_tol,  k=k, hermitian=True, NA=NA, algorithm=algorithm)
=======
                init = expmw(Av=lambda v: env.Heff2_group(v, n1), Bv=lambda v: env.Heff2_group(v, n1, conj=True), init=[
                             init], dt=+dt * .5, eigs_tol=eigs_tol, exp_tol=exp_tol, k=k, hermitian=False, bi_orth=bi_orth, NA=NA, algorithm=algorithm)
            else:
                init = expmw(Av=lambda v: env.Heff2_group(v, n1), init=[
                             init], dt=+dt * .5, eigs_tol=eigs_tol, exp_tol=exp_tol, k=k, hermitian=True, NA=NA, algorithm=algorithm)
>>>>>>> 9bd497af
            # split and save
            init = init[0].unfuse_legs(axes=1, inplace=True)
            A1, S, A2 = linalg.svd(init, axes=(psi.left + psi.phys, tuple(
                a + psi.right[0] - 1 for a in psi.phys + psi.right)), sU=-1, **opts_svd)
            psi.A[n1] = A1.tensordot(S, axes=(psi.right, 0))
            psi.A[n] = A2
        env.clear_site(n)
        env.update(n, towards=psi.g.first)

        # matrix exponentiation, backward in time evolution of a single site: T(-dt*.5)
        if H and n != psi.g.sweep(to='first', df=1)[-1]:
            init = psi.A[n1]
            if not hermitian:
<<<<<<< HEAD
                init = linalg.expm_anm(Av=lambda v: env.Heff1(v, n1), init=[init], Bv=lambda v: env.Heff1(
                    v, n1, conj=True), dt=-dt * .5, eigs_tol=eigs_tol, exp_tol=exp_tol,  k=k, hermitian=False, bi_orth=bi_orth, NA=NA, algorithm=algorithm)
            else:
                init = linalg.expm_anm(Av=lambda v: env.Heff1(v, n1), init=[
                             init], dt=-dt * .5, eigs_tol=eigs_tol, exp_tol=exp_tol,  k=k, hermitian=True, NA=NA, algorithm=algorithm)
=======
                init = expmw(Av=lambda v: env.Heff1(v, n1), init=[init], Bv=lambda v: env.Heff1(
                    v, n1, conj=True), dt=-dt * .5, eigs_tol=eigs_tol, exp_tol=exp_tol, k=k, hermitian=False, bi_orth=bi_orth, NA=NA, algorithm=algorithm)
            else:
                init = expmw(Av=lambda v: env.Heff1(v, n1), init=[
                             init], dt=-dt * .5, eigs_tol=eigs_tol, exp_tol=exp_tol, k=k, hermitian=True, NA=NA, algorithm=algorithm)
>>>>>>> 9bd497af
            psi.A[n1] = init[0]
    env.clear_site(n1)
    env.update(n1, towards=psi.g.first)

    return env


def tdvp_sweep_mix(psi, SV_min, versions, H=False, M=False, dt=1., env=None, hermitian=True, fermionic=False, k=4, eigs_tol=1e-12, exp_tol=1e-12, bi_orth=True, NA=None, D_totals=None, tol_svds=None, opts_svd=None, optsK_svd=None, algorithm='arnoldi'):
    r"""
    Perform mixed 1site-2site sweep of TDVP basing on SV_min (smallest Schmidt value on the bond).
    Procedure performs exponantiation: psi(dt) = exp( dt * H )*psi(0). For Hamiltonian real time evolution forward in time: sign(dt)= -1j, for Hamiltonian imaginary time evolution forward in time: sign(dt)= -1.
    Assume input psi is right canonical.
    Sweep consists of iterative updates from last site to first and back to the first one.

    Parameters
    ----------
    psi: Mps, nr_phys=1
        initial state.
    H: Mps, nr_phys=2
        operator given in MPO decomposition.
        legs are [left-virtual, ket-physical, bra-physical, right-virtual]
    M: Mps, nr_phys=1
        Kraus operators.
        legs are [Kraus dimension, ket-physical, bra-physical]
    env: Env3
        default = None
        initial overlap <psi| H |psi>
        initial environments must be set up with respect to the last site.
    SV_min: list
        list of minimal Schmidt values on each bond
    D_totals: list
        list of upper bound on bond dimension
    tol_svds: list
        list of lower bound on Schmidt values.
    versions: 2-element tuple
        version = (else, version to increase bond_dimension)
        tuple with what algorithm to use during a sweep. Algorithm is chosen basing on Schmidt values.
    dt: double
        default = 1
        time interval for matrix expontiation. May be divided into smaller intervals according to the cost function.
    dtype: str
        default='complex128'
        Type of Tensor.
    hermitian: bool
        default = True
        is MPO hermitian
    fermionic: bool
        default = False
        use while pllying a SWAP gate. True for fermionic systems.
    k: int
        default = 4
        Dimension of Krylov subspace for eigs(.)
    eigs_tol: float
        default = 1e-14
        Cutoff for krylov subspace for eigs(.)
    bi_orth: bool
        default = True
        Option for exponentiation = exp(). For True and non-Hermitian cases will bi-orthogonalize set of generated vectors.
    NA: bool
        default = None
        The cost of matrix-vector multiplication used to optimize Krylov subspace and time intervals.
        Option for exponentiation = exp().
    opts_svd: dict
        default=None
        options for truncation on virtual d.o.f.
    optsK_svd: dict
        default=None
        options for truncation on auxilliary d.o.f.

    Returns
    -------
    env: Env3
     Overlap <psi| H |psi> as Env3.
    psi: Mps
        Is self updated.
    """
    Ds = psi.get_D()
    if not D_totals:
        D_totals = [None] * (psi.N + 1)
        max_vdim = 1
        for n in range(psi.N):
            D_totals[n] = min([max_vdim, opts_svd['D_total']])
            max_vdim = D_totals[n] * np.prod(psi.A[n].get_shape(psi.phys))
        max_vdim = 1
        for n in range(psi.N - 1, -1, -1):
            max_vdim *= np.prod(psi.A[n].get_shape(psi.phys))
            D_totals[n] = min([D_totals[n], max_vdim, opts_svd['D_total']])
            max_vdim = D_totals[n]
        D_totals[-1] = 1
    if not tol_svds:
        tol_svds = [opts_svd['tol'] for n in Ds]
    #
    if env is None:
        env = Env3(bra=psi, op=H, ket=psi)
        env.setup_to_first()
    for n in psi.g.sweep(to='last'):
        opts_svd['D_total'] = D_totals[n]
        opts_svd['tol'] = tol_svds[n]
        if M:  # Apply the Kraus operator on n
            init = psi.A[n]
            tmp = M.A[n].tensordot(init, axes=((2,), (1,)))
            tmp.swap_gate(axes=(0, 2), fermionic=fermionic)
            u, s, _ = linalg.svd(tmp, axes=((2, 1, 4), (0, 3)), opts=optsK_svd)  # discard V
            init = u.tensordot(s, axes=((3,), (0,)))
            psi.A[n] = init.transpose(axes=(0, 1, 3, 2))
            if not H:
                psi.orthogonalize_site(n, towards=psi.g.last)
                psi.absorb_central(towards=psi.g.last)
        #
        if (SV_min[n] > tol_svds[n] and Ds[n] < D_totals[n]) or (Ds[n] > D_totals[n]):  # choose 2site
            version = versions[1]
        else:  # choose 1site
            version = versions[0]
        #
        # print(n, version, SV_min[n] , tol_svds[n] , Ds[n] , D_totals[n])
        if version == '1site':
            # matrix exponentiation, forward in time evolution of a single site: T(+dt*.5)
            if H:
                init = psi.A[n]
                if not hermitian:
                    init = linalg.expm_anm(Av=lambda v: env.Heff1(v, n), init=[init], Bv=lambda v: env.Heff1(
                        v, n, conj=True), dt=+dt * .5, eigs_tol=eigs_tol, exp_tol=exp_tol, k=k, hermitian=False, bi_orth=bi_orth, NA=NA, algorithm=algorithm)
                else:
<<<<<<< HEAD
                    init = linalg.expm_anm(Av=lambda v: env.Heff1(v, n), init=[
                        init], dt=+dt * .5, eigs_tol=eigs_tol, exp_tol=exp_tol,  k=k, hermitian=True, NA=NA, algorithm=algorithm)
=======
                    init = expmw(Av=lambda v: env.Heff1(v, n), init=[
                        init], dt=+dt * .5, eigs_tol=eigs_tol, exp_tol=exp_tol, k=k, hermitian=True, NA=NA, algorithm=algorithm)
>>>>>>> 9bd497af
            # canonize and save
            psi.A[n] = init[0]
            psi.orthogonalize_site(n, towards=psi.g.last)
            env.clear_site(n)
            env.update(n, towards=psi.g.last)

            # backward in time evolution of a central site: T(-dt*.5)
            if H and n != psi.g.sweep(to='last')[-1]:
                init = psi.A[psi.pC]
                if not hermitian:
<<<<<<< HEAD
                    init = linalg.expm_anm(Av=lambda v: env.Heff0(v, psi.pC), init=[init], Bv=lambda v: env.Heff0(
                        v, psi.pC, conj=True), dt=-dt * .5, eigs_tol=eigs_tol, exp_tol=exp_tol,  k=k, hermitian=False, bi_orth=bi_orth, NA=NA, algorithm=algorithm)
                else:
                    init = linalg.expm_anm(Av=lambda v: env.Heff0(v, psi.pC), init=[
                        init], dt=-dt * .5, eigs_tol=eigs_tol, exp_tol=exp_tol,  k=k, hermitian=True, NA=NA, algorithm=algorithm)
=======
                    init = expmw(Av=lambda v: env.Heff0(v, psi.pC), init=[init], Bv=lambda v: env.Heff0(
                        v, psi.pC, conj=True), dt=-dt * .5, eigs_tol=eigs_tol, exp_tol=exp_tol, k=k, hermitian=False, bi_orth=bi_orth, NA=NA, algorithm=algorithm)
                else:
                    init = expmw(Av=lambda v: env.Heff0(v, psi.pC), init=[
                        init], dt=-dt * .5, eigs_tol=eigs_tol, exp_tol=exp_tol, k=k, hermitian=True, NA=NA, algorithm=algorithm)
>>>>>>> 9bd497af
                psi.A[psi.pC] = init[0]
            psi.absorb_central(towards=psi.g.last)
        elif version == '2site':
            if n == psi.g.sweep(to='last')[-1]:
                env.clear_site(n)
                env.update(n, towards=psi.g.first)
            else:
                # matrix exponentiation, forward in time evolution of a single site: T(+dt*.5)
                if H:
                    n1, _, _ = psi.g.from_site(n, towards=psi.g.last)
                    init = psi.A[n].tensordot(psi.A[n1], axes=(psi.right, psi.left))
                    if not hermitian:
<<<<<<< HEAD
                        init = linalg.expm_anm(Av=lambda v: env.Heff2(v, n), Bv=lambda v: env.Heff2(v, n, conj=True), init=[
                            init], dt=+dt * .5, eigs_tol=eigs_tol, exp_tol=exp_tol,  k=k, hermitian=False, bi_orth=bi_orth, NA=NA, algorithm=algorithm)
                    else:
                        init = linalg.expm_anm(Av=lambda v: env.Heff2(v, n), init=[
                            init], dt=+dt * .5, eigs_tol=eigs_tol, exp_tol=exp_tol,  k=k, hermitian=True, NA=NA, algorithm=algorithm)
=======
                        init = expmw(Av=lambda v: env.Heff2(v, n), Bv=lambda v: env.Heff2(v, n, conj=True), init=[
                            init], dt=+dt * .5, eigs_tol=eigs_tol, exp_tol=exp_tol, k=k, hermitian=False, bi_orth=bi_orth, NA=NA, algorithm=algorithm)
                    else:
                        init = expmw(Av=lambda v: env.Heff2(v, n), init=[
                            init], dt=+dt * .5, eigs_tol=eigs_tol, exp_tol=exp_tol, k=k, hermitian=True, NA=NA, algorithm=algorithm)
>>>>>>> 9bd497af
                    # split and save
                    A1, S, A2 = linalg.svd(init[0], axes=(psi.left + psi.phys, tuple(
                        a + psi.right[0] - 1 for a in psi.phys + psi.right)), sU=-1, **opts_svd)
                    psi.A[n] = A1
                    psi.A[n1] = S.tensordot(A2, axes=(1, psi.left))
                env.clear_site(n)
                env.update(n, towards=psi.g.last)

                # matrix exponentiation, backward in time evolution of a single site: T(-dt*.5)
                if H and n != psi.g.sweep(to='last', dl=1)[-1]:
                    init = psi.A[n1]
                    if not hermitian:
<<<<<<< HEAD
                        init = linalg.expm_anm(Av=lambda v: env.Heff1(v, n1), init=[init], Bv=lambda v: env.Heff1(
                            v, n1, conj=True), dt=-dt * .5, eigs_tol=eigs_tol, exp_tol=exp_tol,  k=k, hermitian=False, bi_orth=bi_orth, NA=NA, algorithm=algorithm)
                    else:
                        init = linalg.expm_anm(Av=lambda v: env.Heff1(v, n1), init=[
                            init], dt=-dt * .5, eigs_tol=eigs_tol, exp_tol=exp_tol,  k=k, hermitian=True, NA=NA, algorithm=algorithm)
=======
                        init = expmw(Av=lambda v: env.Heff1(v, n1), init=[init], Bv=lambda v: env.Heff1(
                            v, n1, conj=True), dt=-dt * .5, eigs_tol=eigs_tol, exp_tol=exp_tol, k=k, hermitian=False, bi_orth=bi_orth, NA=NA, algorithm=algorithm)
                    else:
                        init = expmw(Av=lambda v: env.Heff1(v, n1), init=[
                            init], dt=-dt * .5, eigs_tol=eigs_tol, exp_tol=exp_tol, k=k, hermitian=True, NA=NA, algorithm=algorithm)
>>>>>>> 9bd497af
                    psi.A[n1] = init[0]
        elif version == '2site_group':
            if n == psi.g.sweep(to='last')[-1]:
                env.clear_site(n)
                env.update(n, towards=psi.g.first)
            else:
                # matrix exponentiation, forward in time evolution of a single site: T(+dt*.5)
                if H:
                    n1, _, _ = psi.g.from_site(n, towards=psi.g.last)
                    init = psi.A[n].tensordot(psi.A[n1], axes=(psi.right, psi.left))
                    init.fuse_legs(axes=(0, (1, 2), 3), inplace=True)
                    if not hermitian:
<<<<<<< HEAD
                        init = linalg.expm_anm(Av=lambda v: env.Heff2_group(v, n), Bv=lambda v: env.Heff2_group(v, n, conj=True), init=[init], 
                                    dt=+dt * .5, eigs_tol=eigs_tol, exp_tol=exp_tol,  k=k, hermitian=False, bi_orth=bi_orth, NA=NA, algorithm=algorithm)
                    else:
                        init = linalg.expm_anm(Av=lambda v: env.Heff2_group(v, n), init=[init], 
                                    dt=+dt * .5, eigs_tol=eigs_tol, exp_tol=exp_tol,  k=k, hermitian=True, NA=NA, algorithm=algorithm)
=======
                        init = expmw(Av=lambda v: env.Heff2_group(v, n), Bv=lambda v: env.Heff2_group(v, n, conj=True), init=[init],
                                     dt=dt * .5, eigs_tol=eigs_tol, exp_tol=exp_tol, k=k, hermitian=False, bi_orth=bi_orth, NA=NA, algorithm=algorithm)
                    else:
                        init = expmw(Av=lambda v: env.Heff2_group(v, n), init=[init],
                                     dt=dt * .5, eigs_tol=eigs_tol, exp_tol=exp_tol, k=k, hermitian=True, NA=NA, algorithm=algorithm)
>>>>>>> 9bd497af
                    # split and save
                    init = init[0].unfuse_legs(axes=1, inplace=True)
                    A1, S, A2 = linalg.svd(init, axes=(psi.left + psi.phys, tuple(
                        a + psi.right[0] - 1 for a in psi.phys + psi.right)), sU=-1, **opts_svd)
                    psi.A[n] = A1
                    psi.A[n1] = S.tensordot(A2, axes=(1, psi.left))
                env.clear_site(n)
                env.update(n, towards=psi.g.last)

                # matrix exponentiation, backward in time evolution of a single site: T(-dt*.5)
                if H and n != psi.g.sweep(to='last', dl=1)[-1]:
                    init = psi.A[n1]
                    if not hermitian:
<<<<<<< HEAD
                        init = linalg.expm_anm(Av=lambda v: env.Heff1(v, n1), init=[init], Bv=lambda v: env.Heff1(
                            v, n1, conj=True), dt=-dt * .5, eigs_tol=eigs_tol, exp_tol=exp_tol,  k=k, hermitian=False, bi_orth=bi_orth, NA=NA, algorithm=algorithm)
                    else:
                        init = linalg.expm_anm(Av=lambda v: env.Heff1(v, n1), init=[
                            init], dt=-dt * .5, eigs_tol=eigs_tol, exp_tol=exp_tol,  k=k, hermitian=True, NA=NA, algorithm=algorithm)
=======
                        init = expmw(Av=lambda v: env.Heff1(v, n1), init=[init], Bv=lambda v: env.Heff1(
                            v, n1, conj=True), dt=-dt * .5, eigs_tol=eigs_tol, exp_tol=exp_tol, k=k, hermitian=False, bi_orth=bi_orth, NA=NA, algorithm=algorithm)
                    else:
                        init = expmw(Av=lambda v: env.Heff1(v, n1), init=[
                            init], dt=-dt * .5, eigs_tol=eigs_tol, exp_tol=exp_tol, k=k, hermitian=True, NA=NA, algorithm=algorithm)
>>>>>>> 9bd497af
                    psi.A[n1] = init[0]
    Ds = psi.get_D()
    for n in psi.g.sweep(to='first'):
        opts_svd['D_total'] = D_totals[n]
        opts_svd['tol'] = tol_svds[n]
        if M:  # Apply the Kraus operator on n
            init = psi.A[n]
            tmp = M.A[n].tensordot(init, axes=((2,), (1,)))
            tmp.swap_gate(axes=(0, 2), fermionic=fermionic)
            u, s, _ = linalg.svd(tmp, axes=((2, 1, 4), (0, 3)), opts=optsK_svd)  # discard V
            init = u.tensordot(s, axes=((3,), (0,)))
            psi.A[n] = init.transpose(axes=(0, 1, 3, 2))
            if not H:
                psi.orthogonalize_site(n, towards=psi.g.first)
                psi.absorb_central(towards=psi.g.first)
        #
        if (SV_min[n] > tol_svds[n] and Ds[n] < D_totals[n]) or (Ds[n] > D_totals[n]):  # choose 2site
            version = versions[1]
        else:  # choose 1site
            version = versions[0]
        #print(n, version, SV_min[n] , tol_svds[n] , Ds[n] , D_totals[n])
        #
        if version == '1site':
            init = psi.A[n]
            if H:  # forward in time evolution of a central site: T(+dt*.5)
                if not hermitian:
<<<<<<< HEAD
                    init = linalg.expm_anm(Av=lambda v: env.Heff1(v, n), init=[init], Bv=lambda v: env.Heff1(
                        v, n, conj=True), dt=+dt * .5, eigs_tol=eigs_tol, exp_tol=exp_tol,  k=k, hermitian=False, bi_orth=bi_orth, NA=NA, algorithm=algorithm)
                else:
                    init = linalg.expm_anm(Av=lambda v: env.Heff1(v, n), init=[
                        init], dt=+dt * .5, eigs_tol=eigs_tol, exp_tol=exp_tol,  k=k, hermitian=True, NA=NA, algorithm=algorithm)
=======
                    init = expmw(Av=lambda v: env.Heff1(v, n), init=[init], Bv=lambda v: env.Heff1(v, n, conj=True),
                                 dt=+dt * .5, eigs_tol=eigs_tol, exp_tol=exp_tol, k=k, hermitian=False, bi_orth=bi_orth, NA=NA, algorithm=algorithm)
                else:
                    init = expmw(Av=lambda v: env.Heff1(v, n), init=[init],
                                 dt=+dt * .5, eigs_tol=eigs_tol, exp_tol=exp_tol, k=k, hermitian=True, NA=NA, algorithm=algorithm)
>>>>>>> 9bd497af
                init = init[0]

            # canonize and save
            psi.A[n] = init
            psi.orthogonalize_site(n, towards=psi.g.first)
            env.clear_site(n)
            env.update(n, towards=psi.g.first)

            # backward in time evolution of a central site: T(-dt*.5)
            if H and n != psi.g.sweep(to='first')[-1]:
                init = psi.A[psi.pC]
                if not hermitian:
<<<<<<< HEAD
                    init = linalg.expm_anm(Av=lambda v: env.Heff0(v, psi.pC), init=[init], Bv=lambda v: env.Heff0(
                        v, psi.pC, conj=True), dt=-dt * .5, eigs_tol=eigs_tol, exp_tol=exp_tol,  k=k, hermitian=False, bi_orth=bi_orth, NA=NA, algorithm=algorithm)
                else:
                    init = linalg.expm_anm(Av=lambda v: env.Heff0(v, psi.pC), init=[
                        init], dt=-dt * .5, eigs_tol=eigs_tol, exp_tol=exp_tol,  k=k, hermitian=True, NA=NA, algorithm=algorithm)
=======
                    init = expmw(Av=lambda v: env.Heff0(v, psi.pC), init=[init], Bv=lambda v: env.Heff0(
                        v, psi.pC, conj=True), dt=-dt * .5, eigs_tol=eigs_tol, exp_tol=exp_tol, k=k, hermitian=False, bi_orth=bi_orth, NA=NA, algorithm=algorithm)
                else:
                    init = expmw(Av=lambda v: env.Heff0(v, psi.pC), init=[
                        init], dt=-dt * .5, eigs_tol=eigs_tol, exp_tol=exp_tol, k=k, hermitian=True, NA=NA, algorithm=algorithm)
>>>>>>> 9bd497af
                psi.A[psi.pC] = init[0]
            psi.absorb_central(towards=psi.g.first)
        elif version == '2site':
            if n == psi.g.sweep(to='first')[-1]:
                env.clear_site(n)
                env.update(n, towards=psi.g.first)
            else:
                # matrix exponentiation, forward in time evolution of a single site: T(+dt*.5)
                if H:
                    n1, _, _ = psi.g.from_site(n, towards=psi.g.first)
                    init = psi.A[n1].tensordot(psi.A[n], axes=(psi.right, psi.left))
                    if not hermitian:
<<<<<<< HEAD
                        init = linalg.expm_anm(Av=lambda v: env.Heff2(v, n1), Bv=lambda v: env.Heff2(v, n1, conj=True), init=[
                            init], dt=+dt * .5, eigs_tol=eigs_tol, exp_tol=exp_tol,  k=k, hermitian=False, bi_orth=bi_orth, NA=NA, algorithm=algorithm)
                    else:
                        init = linalg.expm_anm(Av=lambda v: env.Heff2(v, n1), init=[
                            init], dt=+dt * .5, eigs_tol=eigs_tol, exp_tol=exp_tol,  k=k, hermitian=True, NA=NA, algorithm=algorithm)
=======
                        init = expmw(Av=lambda v: env.Heff2(v, n1), Bv=lambda v: env.Heff2(v, n1, conj=True), init=[
                            init], dt=+dt * .5, eigs_tol=eigs_tol, exp_tol=exp_tol, k=k, hermitian=False, bi_orth=bi_orth, NA=NA, algorithm=algorithm)
                    else:
                        init = expmw(Av=lambda v: env.Heff2(v, n1), init=[
                            init], dt=+dt * .5, eigs_tol=eigs_tol, exp_tol=exp_tol, k=k, hermitian=True, NA=NA, algorithm=algorithm)
>>>>>>> 9bd497af
                    # split and save
                    A1, S, A2 = linalg.svd(init[0], axes=(psi.left + psi.phys, tuple(
                        a + psi.right[0] - 1 for a in psi.phys + psi.right)), sU=-1, **opts_svd)
                    psi.A[n1] = A1.tensordot(S, axes=(psi.right, 0))
                    psi.A[n] = A2
                env.clear_site(n)
                env.update(n, towards=psi.g.first)

                # matrix exponentiation, backward in time evolution of a single site: T(-dt*.5)
                if H and n != psi.g.sweep(to='first', df=1)[-1]:
                    init = psi.A[n1]
                    if not hermitian:
<<<<<<< HEAD
                        init = linalg.expm_anm(Av=lambda v: env.Heff1(v, n1), init=[init], Bv=lambda v: env.Heff1(
                            v, n1, conj=True), dt=-dt * .5, eigs_tol=eigs_tol, exp_tol=exp_tol,  k=k, hermitian=False, bi_orth=bi_orth, NA=NA, algorithm=algorithm)
                    else:
                        init = linalg.expm_anm(Av=lambda v: env.Heff1(v, n1), init=[
                            init], dt=-dt * .5, eigs_tol=eigs_tol, exp_tol=exp_tol,  k=k, hermitian=True, NA=NA, algorithm=algorithm)
=======
                        init = expmw(Av=lambda v: env.Heff1(v, n1), init=[init], Bv=lambda v: env.Heff1(
                            v, n1, conj=True), dt=-dt * .5, eigs_tol=eigs_tol, exp_tol=exp_tol, k=k, hermitian=False, bi_orth=bi_orth, NA=NA, algorithm=algorithm)
                    else:
                        init = expmw(Av=lambda v: env.Heff1(v, n1), init=[
                            init], dt=-dt * .5, eigs_tol=eigs_tol, exp_tol=exp_tol, k=k, hermitian=True, NA=NA, algorithm=algorithm)
>>>>>>> 9bd497af
                    psi.A[n1] = init[0]
        elif version == '2site_group':
            if n == psi.g.sweep(to='first')[-1]:
                env.clear_site(n)
                env.update(n, towards=psi.g.first)
            else:
                # matrix exponentiation, forward in time evolution of a single site: T(+dt*.5)
                if H:
                    n1, _, _ = psi.g.from_site(n, towards=psi.g.first)
                    init = psi.A[n1].tensordot(psi.A[n], axes=(psi.right, psi.left))
                    init.fuse_legs(axes=(0, (1, 2), 3), inplace=True)
                    if not hermitian:
<<<<<<< HEAD
                        init = linalg.expm_anm(Av=lambda v: env.Heff2_group(v, n1), Bv=lambda v: env.Heff2_group(v, n1, conj=True), init=[
                            init], dt=+dt * .5, eigs_tol=eigs_tol, exp_tol=exp_tol,  k=k, hermitian=False, bi_orth=bi_orth, NA=NA, algorithm=algorithm)
                    else:
                        init = linalg.expm_anm(Av=lambda v: env.Heff2_group(v, n1), init=[
                            init], dt=+dt * .5, eigs_tol=eigs_tol, exp_tol=exp_tol,  k=k, hermitian=True, NA=NA, algorithm=algorithm)
=======
                        init = expmw(Av=lambda v: env.Heff2_group(v, n1), Bv=lambda v: env.Heff2_group(v, n1, conj=True), init=[
                            init], dt=+dt * .5, eigs_tol=eigs_tol, exp_tol=exp_tol, k=k, hermitian=False, bi_orth=bi_orth, NA=NA, algorithm=algorithm)
                    else:
                        init = expmw(Av=lambda v: env.Heff2_group(v, n1), init=[
                            init], dt=+dt * .5, eigs_tol=eigs_tol, exp_tol=exp_tol, k=k, hermitian=True, NA=NA, algorithm=algorithm)
>>>>>>> 9bd497af
                    # split and save
                    init = init[0].unfuse_legs(axes=1, inplace=True)
                    A1, S, A2 = linalg.svd(init, axes=(psi.left + psi.phys, tuple(
                        a + psi.right[0] - 1 for a in psi.phys + psi.right)), sU=-1, **opts_svd)
                    psi.A[n1] = A1.tensordot(S, axes=(psi.right, 0))
                    psi.A[n] = A2
                env.clear_site(n)
                env.update(n, towards=psi.g.first)

                # matrix exponentiation, backward in time evolution of a single site: T(-dt*.5)
                if H and n != psi.g.sweep(to='first', df=1)[-1]:
                    init = psi.A[n1]
                    if not hermitian:
<<<<<<< HEAD
                        init = linalg.expm_anm(Av=lambda v: env.Heff1(v, n1), init=[init], Bv=lambda v: env.Heff1(
                            v, n1, conj=True), dt=-dt * .5, eigs_tol=eigs_tol, exp_tol=exp_tol,  k=k, hermitian=False, bi_orth=bi_orth, NA=NA, algorithm=algorithm)
                    else:
                        init = linalg.expm_anm(Av=lambda v: env.Heff1(v, n1), init=[
                            init], dt=-dt * .5, eigs_tol=eigs_tol, exp_tol=exp_tol,  k=k, hermitian=True, NA=NA, algorithm=algorithm)
=======
                        init = expmw(Av=lambda v: env.Heff1(v, n1), init=[init], Bv=lambda v: env.Heff1(
                            v, n1, conj=True), dt=-dt * .5, eigs_tol=eigs_tol, exp_tol=exp_tol, k=k, hermitian=False, bi_orth=bi_orth, NA=NA, algorithm=algorithm)
                    else:
                        init = expmw(Av=lambda v: env.Heff1(v, n1), init=[
                            init], dt=-dt * .5, eigs_tol=eigs_tol, exp_tol=exp_tol, k=k, hermitian=True, NA=NA, algorithm=algorithm)
>>>>>>> 9bd497af
                    psi.A[n1] = init[0]
    return env<|MERGE_RESOLUTION|>--- conflicted
+++ resolved
@@ -134,13 +134,8 @@
                 init = linalg.expm_anm(Av=lambda v: env.Heff1(v, n), init=[init], Bv=lambda v: env.Heff1(
                     v, n, conj=True), dt=+dt * .5, eigs_tol=eigs_tol, exp_tol=exp_tol, k=k, hermitian=False, bi_orth=bi_orth, NA=NA, algorithm=algorithm)
             else:
-<<<<<<< HEAD
                 init = linalg.expm_anm(Av=lambda v: env.Heff1(v, n), init=[
                              init], dt=+dt * .5, eigs_tol=eigs_tol, exp_tol=exp_tol,  k=k, hermitian=True, NA=NA, algorithm=algorithm)
-=======
-                init = expmw(Av=lambda v: env.Heff1(v, n), init=[
-                             init], dt=+dt * .5, eigs_tol=eigs_tol, exp_tol=exp_tol, k=k, hermitian=True, NA=NA, algorithm=algorithm)
->>>>>>> 9bd497af
         # canonize and save
         psi.A[n] = init[0]
         psi.orthogonalize_site(n, towards=psi.g.last)
@@ -151,19 +146,11 @@
         if H and n != psi.g.sweep(to='last')[-1]:
             init = psi.A[psi.pC]
             if not hermitian:
-<<<<<<< HEAD
                 init = linalg.expm_anm(Av=lambda v: env.Heff0(v, psi.pC), init=[init], Bv=lambda v: env.Heff0(
                     v, psi.pC, conj=True), dt=-dt * .5, eigs_tol=eigs_tol, exp_tol=exp_tol,  k=k, hermitian=False, bi_orth=bi_orth, NA=NA, algorithm=algorithm)
             else:
                 init = linalg.expm_anm(Av=lambda v: env.Heff0(v, psi.pC), init=[
                              init], dt=-dt * .5, eigs_tol=eigs_tol, exp_tol=exp_tol,  k=k, hermitian=True, NA=NA, algorithm=algorithm)
-=======
-                init = expmw(Av=lambda v: env.Heff0(v, psi.pC), init=[init], Bv=lambda v: env.Heff0(
-                    v, psi.pC, conj=True), dt=-dt * .5, eigs_tol=eigs_tol, exp_tol=exp_tol, k=k, hermitian=False, bi_orth=bi_orth, NA=NA, algorithm=algorithm)
-            else:
-                init = expmw(Av=lambda v: env.Heff0(v, psi.pC), init=[
-                             init], dt=-dt * .5, eigs_tol=eigs_tol, exp_tol=exp_tol, k=k, hermitian=True, NA=NA, algorithm=algorithm)
->>>>>>> 9bd497af
             psi.A[psi.pC] = init[0]
         psi.absorb_central(towards=psi.g.last)
 
@@ -171,19 +158,11 @@
         init = psi.A[n]
         if H:  # forward in time evolution of a central site: T(+dt*.5)
             if not hermitian:
-<<<<<<< HEAD
                 init = linalg.expm_anm(Av=lambda v: env.Heff1(v, n), init=[init], Bv=lambda v: env.Heff1(
                     v, n, conj=True), dt=+dt * .5, eigs_tol=eigs_tol, exp_tol=exp_tol,  k=k, hermitian=False, bi_orth=bi_orth, NA=NA, algorithm=algorithm)
             else:
                 init = linalg.expm_anm(Av=lambda v: env.Heff1(v, n), init=[
                              init], dt=+dt * .5, eigs_tol=eigs_tol, exp_tol=exp_tol,  k=k, hermitian=True, NA=NA, algorithm=algorithm)
-=======
-                init = expmw(Av=lambda v: env.Heff1(v, n), init=[init], Bv=lambda v: env.Heff1(
-                    v, n, conj=True), dt=+dt * .5, eigs_tol=eigs_tol, exp_tol=exp_tol, k=k, hermitian=False, bi_orth=bi_orth, NA=NA, algorithm=algorithm)
-            else:
-                init = expmw(Av=lambda v: env.Heff1(v, n), init=[
-                             init], dt=+dt * .5, eigs_tol=eigs_tol, exp_tol=exp_tol, k=k, hermitian=True, NA=NA, algorithm=algorithm)
->>>>>>> 9bd497af
             init = init[0]
 
         if M:  # apply the Kraus operator
@@ -203,19 +182,11 @@
         if H and n != psi.g.sweep(to='first')[-1]:
             init = psi.A[psi.pC]
             if not hermitian:
-<<<<<<< HEAD
                 init = linalg.expm_anm(Av=lambda v: env.Heff0(v, psi.pC), init=[init], Bv=lambda v: env.Heff0(
                     v, psi.pC, conj=True), dt=-dt * .5, eigs_tol=eigs_tol, exp_tol=exp_tol,  k=k, hermitian=False, bi_orth=bi_orth, NA=NA, algorithm=algorithm)
             else:
                 init = linalg.expm_anm(Av=lambda v: env.Heff0(v, psi.pC), init=[
                              init], dt=-dt * .5, eigs_tol=eigs_tol, exp_tol=exp_tol,  k=k, hermitian=True, NA=NA, algorithm=algorithm)
-=======
-                init = expmw(Av=lambda v: env.Heff0(v, psi.pC), init=[init], Bv=lambda v: env.Heff0(
-                    v, psi.pC, conj=True), dt=-dt * .5, eigs_tol=eigs_tol, exp_tol=exp_tol, k=k, hermitian=False, bi_orth=bi_orth, NA=NA, algorithm=algorithm)
-            else:
-                init = expmw(Av=lambda v: env.Heff0(v, psi.pC), init=[
-                             init], dt=-dt * .5, eigs_tol=eigs_tol, exp_tol=exp_tol, k=k, hermitian=True, NA=NA, algorithm=algorithm)
->>>>>>> 9bd497af
             psi.A[psi.pC] = init[0]
         psi.absorb_central(towards=psi.g.first)
     return env
@@ -303,19 +274,11 @@
             n1, _, _ = psi.g.from_site(n, towards=psi.g.last)
             init = psi.A[n].tensordot(psi.A[n1], axes=(psi.right, psi.left))
             if not hermitian:
-<<<<<<< HEAD
                 init = linalg.expm_anm(Av=lambda v: env.Heff2(v, n), Bv=lambda v: env.Heff2(v, n, conj=True), init=[
                              init], dt=+dt * .5, eigs_tol=eigs_tol, exp_tol=exp_tol,  k=k, hermitian=False, bi_orth=bi_orth, NA=NA, algorithm=algorithm)
             else:
                 init = linalg.expm_anm(Av=lambda v: env.Heff2(v, n), init=[
                              init], dt=+dt * .5, eigs_tol=eigs_tol, exp_tol=exp_tol,  k=k, hermitian=True, NA=NA, algorithm=algorithm)
-=======
-                init = expmw(Av=lambda v: env.Heff2(v, n), Bv=lambda v: env.Heff2(v, n, conj=True), init=[
-                             init], dt=+dt * .5, eigs_tol=eigs_tol, exp_tol=exp_tol, k=k, hermitian=False, bi_orth=bi_orth, NA=NA, algorithm=algorithm)
-            else:
-                init = expmw(Av=lambda v: env.Heff2(v, n), init=[
-                             init], dt=+dt * .5, eigs_tol=eigs_tol, exp_tol=exp_tol, k=k, hermitian=True, NA=NA, algorithm=algorithm)
->>>>>>> 9bd497af
             # split and save
             A1, S, A2 = linalg.svd(init[0], axes=(psi.left + psi.phys, tuple(
                 a + psi.right[0] - 1 for a in psi.phys + psi.right)), sU=-1, **opts_svd)
@@ -328,19 +291,11 @@
         if H and n != psi.g.sweep(to='last', dl=1)[-1]:
             init = psi.A[n1]
             if not hermitian:
-<<<<<<< HEAD
                 init = linalg.expm_anm(Av=lambda v: env.Heff1(v, n1), init=[init], Bv=lambda v: env.Heff1(
                     v, n1, conj=True), dt=-dt * .5, eigs_tol=eigs_tol, exp_tol=exp_tol,  k=k, hermitian=False, bi_orth=bi_orth, NA=NA, algorithm=algorithm)
             else:
                 init = linalg.expm_anm(Av=lambda v: env.Heff1(v, n1), init=[
                              init], dt=-dt * .5, eigs_tol=eigs_tol, exp_tol=exp_tol,  k=k, hermitian=True, NA=NA, algorithm=algorithm)
-=======
-                init = expmw(Av=lambda v: env.Heff1(v, n1), init=[init], Bv=lambda v: env.Heff1(
-                    v, n1, conj=True), dt=-dt * .5, eigs_tol=eigs_tol, exp_tol=exp_tol, k=k, hermitian=False, bi_orth=bi_orth, NA=NA, algorithm=algorithm)
-            else:
-                init = expmw(Av=lambda v: env.Heff1(v, n1), init=[
-                             init], dt=-dt * .5, eigs_tol=eigs_tol, exp_tol=exp_tol, k=k, hermitian=True, NA=NA, algorithm=algorithm)
->>>>>>> 9bd497af
             psi.A[n1] = init[0]
 
     for n in psi.g.sweep(to='first', df=1):
@@ -360,19 +315,11 @@
             n1, _, _ = psi.g.from_site(n, towards=psi.g.first)
             init = psi.A[n1].tensordot(psi.A[n], axes=(psi.right, psi.left))
             if not hermitian:
-<<<<<<< HEAD
                 init = linalg.expm_anm(Av=lambda v: env.Heff2(v, n1), Bv=lambda v: env.Heff2(v, n1, conj=True), init=[
                              init], dt=+dt * .5, eigs_tol=eigs_tol, exp_tol=exp_tol,  k=k, hermitian=False, bi_orth=bi_orth, NA=NA, algorithm=algorithm)
             else:
                 init = linalg.expm_anm(Av=lambda v: env.Heff2(v, n1), init=[
                              init], dt=+dt * .5, eigs_tol=eigs_tol, exp_tol=exp_tol,  k=k, hermitian=True, NA=NA, algorithm=algorithm)
-=======
-                init = expmw(Av=lambda v: env.Heff2(v, n1), Bv=lambda v: env.Heff2(v, n1, conj=True), init=[
-                             init], dt=+dt * .5, eigs_tol=eigs_tol, exp_tol=exp_tol, k=k, hermitian=False, bi_orth=bi_orth, NA=NA, algorithm=algorithm)
-            else:
-                init = expmw(Av=lambda v: env.Heff2(v, n1), init=[
-                             init], dt=+dt * .5, eigs_tol=eigs_tol, exp_tol=exp_tol, k=k, hermitian=True, NA=NA, algorithm=algorithm)
->>>>>>> 9bd497af
             # split and save
             A1, S, A2 = linalg.svd(init[0], axes=(psi.left + psi.phys, tuple(
                 a + psi.right[0] - 1 for a in psi.phys + psi.right)), sU=-1, **opts_svd)
@@ -385,19 +332,11 @@
         if H and n != psi.g.sweep(to='first', df=1)[-1]:
             init = psi.A[n1]
             if not hermitian:
-<<<<<<< HEAD
                 init = linalg.expm_anm(Av=lambda v: env.Heff1(v, n1), init=[init], Bv=lambda v: env.Heff1(
                     v, n1, conj=True), dt=-dt * .5, eigs_tol=eigs_tol, exp_tol=exp_tol,  k=k, hermitian=False, bi_orth=bi_orth, NA=NA, algorithm=algorithm)
             else:
                 init = linalg.expm_anm(Av=lambda v: env.Heff1(v, n1), init=[
                              init], dt=-dt * .5, eigs_tol=eigs_tol, exp_tol=exp_tol,  k=k, hermitian=True, NA=NA, algorithm=algorithm)
-=======
-                init = expmw(Av=lambda v: env.Heff1(v, n1), init=[init], Bv=lambda v: env.Heff1(
-                    v, n1, conj=True), dt=-dt * .5, eigs_tol=eigs_tol, exp_tol=exp_tol, k=k, hermitian=False, bi_orth=bi_orth, NA=NA, algorithm=algorithm)
-            else:
-                init = expmw(Av=lambda v: env.Heff1(v, n1), init=[
-                             init], dt=-dt * .5, eigs_tol=eigs_tol, exp_tol=exp_tol, k=k, hermitian=True, NA=NA, algorithm=algorithm)
->>>>>>> 9bd497af
             psi.A[n1] = init[0]
     env.clear_site(n1)
     env.update(n1, towards=psi.g.first)
@@ -488,19 +427,11 @@
             init = psi.A[n].tensordot(psi.A[n1], axes=(psi.right, psi.left))
             init.fuse_legs(axes=(0, (1, 2), 3), inplace=True)
             if not hermitian:
-<<<<<<< HEAD
                 init = linalg.expm_anm(Av=lambda v: env.Heff2_group(v, n), Bv=lambda v: env.Heff2_group(v, n, conj=True), init=[
                              init], dt=+dt * .5, eigs_tol=eigs_tol, exp_tol=exp_tol,  k=k, hermitian=False, bi_orth=bi_orth, NA=NA, algorithm=algorithm)
             else:
                 init = linalg.expm_anm(Av=lambda v: env.Heff2_group(v, n), init=[
                              init], dt=+dt * .5, eigs_tol=eigs_tol, exp_tol=exp_tol,  k=k, hermitian=True, NA=NA, algorithm=algorithm)
-=======
-                init = expmw(Av=lambda v: env.Heff2_group(v, n), Bv=lambda v: env.Heff2_group(v, n, conj=True), init=[
-                             init], dt=+dt * .5, eigs_tol=eigs_tol, exp_tol=exp_tol, k=k, hermitian=False, bi_orth=bi_orth, NA=NA, algorithm=algorithm)
-            else:
-                init = expmw(Av=lambda v: env.Heff2_group(v, n), init=[
-                             init], dt=+dt * .5, eigs_tol=eigs_tol, exp_tol=exp_tol, k=k, hermitian=True, NA=NA, algorithm=algorithm)
->>>>>>> 9bd497af
             # split and save
             init = init[0].unfuse_legs(axes=1, inplace=True)
             A1, S, A2 = linalg.svd(init, axes=(psi.left + psi.phys, tuple(
@@ -514,19 +445,11 @@
         if H and n != psi.g.sweep(to='last', dl=1)[-1]:
             init = psi.A[n1]
             if not hermitian:
-<<<<<<< HEAD
                 init = linalg.expm_anm(Av=lambda v: env.Heff1(v, n1), init=[init], Bv=lambda v: env.Heff1(
                     v, n1, conj=True), dt=-dt * .5, eigs_tol=eigs_tol, exp_tol=exp_tol,  k=k, hermitian=False, bi_orth=bi_orth, NA=NA, algorithm=algorithm)
             else:
                 init = linalg.expm_anm(Av=lambda v: env.Heff1(v, n1), init=[
                              init], dt=-dt * .5, eigs_tol=eigs_tol, exp_tol=exp_tol,  k=k, hermitian=True, NA=NA, algorithm=algorithm)
-=======
-                init = expmw(Av=lambda v: env.Heff1(v, n1), init=[init], Bv=lambda v: env.Heff1(
-                    v, n1, conj=True), dt=-dt * .5, eigs_tol=eigs_tol, exp_tol=exp_tol, k=k, hermitian=False, bi_orth=bi_orth, NA=NA, algorithm=algorithm)
-            else:
-                init = expmw(Av=lambda v: env.Heff1(v, n1), init=[
-                             init], dt=-dt * .5, eigs_tol=eigs_tol, exp_tol=exp_tol, k=k, hermitian=True, NA=NA, algorithm=algorithm)
->>>>>>> 9bd497af
             psi.A[n1] = init[0]
 
     for n in psi.g.sweep(to='first', df=1):
@@ -547,19 +470,11 @@
             init = psi.A[n1].tensordot(psi.A[n], axes=(psi.right, psi.left))
             init.fuse_legs(axes=(0, (1, 2), 3), inplace=True)
             if not hermitian:
-<<<<<<< HEAD
                 init = linalg.expm_anm(Av=lambda v: env.Heff2_group(v, n1), Bv=lambda v: env.Heff2_group(v, n1, conj=True), init=[
                              init], dt=+dt * .5, eigs_tol=eigs_tol, exp_tol=exp_tol,  k=k, hermitian=False, bi_orth=bi_orth, NA=NA, algorithm=algorithm)
             else:
                 init = linalg.expm_anm(Av=lambda v: env.Heff2_group(v, n1), init=[
                              init], dt=+dt * .5, eigs_tol=eigs_tol, exp_tol=exp_tol,  k=k, hermitian=True, NA=NA, algorithm=algorithm)
-=======
-                init = expmw(Av=lambda v: env.Heff2_group(v, n1), Bv=lambda v: env.Heff2_group(v, n1, conj=True), init=[
-                             init], dt=+dt * .5, eigs_tol=eigs_tol, exp_tol=exp_tol, k=k, hermitian=False, bi_orth=bi_orth, NA=NA, algorithm=algorithm)
-            else:
-                init = expmw(Av=lambda v: env.Heff2_group(v, n1), init=[
-                             init], dt=+dt * .5, eigs_tol=eigs_tol, exp_tol=exp_tol, k=k, hermitian=True, NA=NA, algorithm=algorithm)
->>>>>>> 9bd497af
             # split and save
             init = init[0].unfuse_legs(axes=1, inplace=True)
             A1, S, A2 = linalg.svd(init, axes=(psi.left + psi.phys, tuple(
@@ -573,19 +488,11 @@
         if H and n != psi.g.sweep(to='first', df=1)[-1]:
             init = psi.A[n1]
             if not hermitian:
-<<<<<<< HEAD
                 init = linalg.expm_anm(Av=lambda v: env.Heff1(v, n1), init=[init], Bv=lambda v: env.Heff1(
                     v, n1, conj=True), dt=-dt * .5, eigs_tol=eigs_tol, exp_tol=exp_tol,  k=k, hermitian=False, bi_orth=bi_orth, NA=NA, algorithm=algorithm)
             else:
                 init = linalg.expm_anm(Av=lambda v: env.Heff1(v, n1), init=[
                              init], dt=-dt * .5, eigs_tol=eigs_tol, exp_tol=exp_tol,  k=k, hermitian=True, NA=NA, algorithm=algorithm)
-=======
-                init = expmw(Av=lambda v: env.Heff1(v, n1), init=[init], Bv=lambda v: env.Heff1(
-                    v, n1, conj=True), dt=-dt * .5, eigs_tol=eigs_tol, exp_tol=exp_tol, k=k, hermitian=False, bi_orth=bi_orth, NA=NA, algorithm=algorithm)
-            else:
-                init = expmw(Av=lambda v: env.Heff1(v, n1), init=[
-                             init], dt=-dt * .5, eigs_tol=eigs_tol, exp_tol=exp_tol, k=k, hermitian=True, NA=NA, algorithm=algorithm)
->>>>>>> 9bd497af
             psi.A[n1] = init[0]
     env.clear_site(n1)
     env.update(n1, towards=psi.g.first)
@@ -709,13 +616,8 @@
                     init = linalg.expm_anm(Av=lambda v: env.Heff1(v, n), init=[init], Bv=lambda v: env.Heff1(
                         v, n, conj=True), dt=+dt * .5, eigs_tol=eigs_tol, exp_tol=exp_tol, k=k, hermitian=False, bi_orth=bi_orth, NA=NA, algorithm=algorithm)
                 else:
-<<<<<<< HEAD
                     init = linalg.expm_anm(Av=lambda v: env.Heff1(v, n), init=[
                         init], dt=+dt * .5, eigs_tol=eigs_tol, exp_tol=exp_tol,  k=k, hermitian=True, NA=NA, algorithm=algorithm)
-=======
-                    init = expmw(Av=lambda v: env.Heff1(v, n), init=[
-                        init], dt=+dt * .5, eigs_tol=eigs_tol, exp_tol=exp_tol, k=k, hermitian=True, NA=NA, algorithm=algorithm)
->>>>>>> 9bd497af
             # canonize and save
             psi.A[n] = init[0]
             psi.orthogonalize_site(n, towards=psi.g.last)
@@ -726,19 +628,11 @@
             if H and n != psi.g.sweep(to='last')[-1]:
                 init = psi.A[psi.pC]
                 if not hermitian:
-<<<<<<< HEAD
                     init = linalg.expm_anm(Av=lambda v: env.Heff0(v, psi.pC), init=[init], Bv=lambda v: env.Heff0(
                         v, psi.pC, conj=True), dt=-dt * .5, eigs_tol=eigs_tol, exp_tol=exp_tol,  k=k, hermitian=False, bi_orth=bi_orth, NA=NA, algorithm=algorithm)
                 else:
                     init = linalg.expm_anm(Av=lambda v: env.Heff0(v, psi.pC), init=[
                         init], dt=-dt * .5, eigs_tol=eigs_tol, exp_tol=exp_tol,  k=k, hermitian=True, NA=NA, algorithm=algorithm)
-=======
-                    init = expmw(Av=lambda v: env.Heff0(v, psi.pC), init=[init], Bv=lambda v: env.Heff0(
-                        v, psi.pC, conj=True), dt=-dt * .5, eigs_tol=eigs_tol, exp_tol=exp_tol, k=k, hermitian=False, bi_orth=bi_orth, NA=NA, algorithm=algorithm)
-                else:
-                    init = expmw(Av=lambda v: env.Heff0(v, psi.pC), init=[
-                        init], dt=-dt * .5, eigs_tol=eigs_tol, exp_tol=exp_tol, k=k, hermitian=True, NA=NA, algorithm=algorithm)
->>>>>>> 9bd497af
                 psi.A[psi.pC] = init[0]
             psi.absorb_central(towards=psi.g.last)
         elif version == '2site':
@@ -751,19 +645,11 @@
                     n1, _, _ = psi.g.from_site(n, towards=psi.g.last)
                     init = psi.A[n].tensordot(psi.A[n1], axes=(psi.right, psi.left))
                     if not hermitian:
-<<<<<<< HEAD
                         init = linalg.expm_anm(Av=lambda v: env.Heff2(v, n), Bv=lambda v: env.Heff2(v, n, conj=True), init=[
                             init], dt=+dt * .5, eigs_tol=eigs_tol, exp_tol=exp_tol,  k=k, hermitian=False, bi_orth=bi_orth, NA=NA, algorithm=algorithm)
                     else:
                         init = linalg.expm_anm(Av=lambda v: env.Heff2(v, n), init=[
                             init], dt=+dt * .5, eigs_tol=eigs_tol, exp_tol=exp_tol,  k=k, hermitian=True, NA=NA, algorithm=algorithm)
-=======
-                        init = expmw(Av=lambda v: env.Heff2(v, n), Bv=lambda v: env.Heff2(v, n, conj=True), init=[
-                            init], dt=+dt * .5, eigs_tol=eigs_tol, exp_tol=exp_tol, k=k, hermitian=False, bi_orth=bi_orth, NA=NA, algorithm=algorithm)
-                    else:
-                        init = expmw(Av=lambda v: env.Heff2(v, n), init=[
-                            init], dt=+dt * .5, eigs_tol=eigs_tol, exp_tol=exp_tol, k=k, hermitian=True, NA=NA, algorithm=algorithm)
->>>>>>> 9bd497af
                     # split and save
                     A1, S, A2 = linalg.svd(init[0], axes=(psi.left + psi.phys, tuple(
                         a + psi.right[0] - 1 for a in psi.phys + psi.right)), sU=-1, **opts_svd)
@@ -776,19 +662,11 @@
                 if H and n != psi.g.sweep(to='last', dl=1)[-1]:
                     init = psi.A[n1]
                     if not hermitian:
-<<<<<<< HEAD
                         init = linalg.expm_anm(Av=lambda v: env.Heff1(v, n1), init=[init], Bv=lambda v: env.Heff1(
                             v, n1, conj=True), dt=-dt * .5, eigs_tol=eigs_tol, exp_tol=exp_tol,  k=k, hermitian=False, bi_orth=bi_orth, NA=NA, algorithm=algorithm)
                     else:
                         init = linalg.expm_anm(Av=lambda v: env.Heff1(v, n1), init=[
                             init], dt=-dt * .5, eigs_tol=eigs_tol, exp_tol=exp_tol,  k=k, hermitian=True, NA=NA, algorithm=algorithm)
-=======
-                        init = expmw(Av=lambda v: env.Heff1(v, n1), init=[init], Bv=lambda v: env.Heff1(
-                            v, n1, conj=True), dt=-dt * .5, eigs_tol=eigs_tol, exp_tol=exp_tol, k=k, hermitian=False, bi_orth=bi_orth, NA=NA, algorithm=algorithm)
-                    else:
-                        init = expmw(Av=lambda v: env.Heff1(v, n1), init=[
-                            init], dt=-dt * .5, eigs_tol=eigs_tol, exp_tol=exp_tol, k=k, hermitian=True, NA=NA, algorithm=algorithm)
->>>>>>> 9bd497af
                     psi.A[n1] = init[0]
         elif version == '2site_group':
             if n == psi.g.sweep(to='last')[-1]:
@@ -801,19 +679,11 @@
                     init = psi.A[n].tensordot(psi.A[n1], axes=(psi.right, psi.left))
                     init.fuse_legs(axes=(0, (1, 2), 3), inplace=True)
                     if not hermitian:
-<<<<<<< HEAD
                         init = linalg.expm_anm(Av=lambda v: env.Heff2_group(v, n), Bv=lambda v: env.Heff2_group(v, n, conj=True), init=[init], 
                                     dt=+dt * .5, eigs_tol=eigs_tol, exp_tol=exp_tol,  k=k, hermitian=False, bi_orth=bi_orth, NA=NA, algorithm=algorithm)
                     else:
                         init = linalg.expm_anm(Av=lambda v: env.Heff2_group(v, n), init=[init], 
                                     dt=+dt * .5, eigs_tol=eigs_tol, exp_tol=exp_tol,  k=k, hermitian=True, NA=NA, algorithm=algorithm)
-=======
-                        init = expmw(Av=lambda v: env.Heff2_group(v, n), Bv=lambda v: env.Heff2_group(v, n, conj=True), init=[init],
-                                     dt=dt * .5, eigs_tol=eigs_tol, exp_tol=exp_tol, k=k, hermitian=False, bi_orth=bi_orth, NA=NA, algorithm=algorithm)
-                    else:
-                        init = expmw(Av=lambda v: env.Heff2_group(v, n), init=[init],
-                                     dt=dt * .5, eigs_tol=eigs_tol, exp_tol=exp_tol, k=k, hermitian=True, NA=NA, algorithm=algorithm)
->>>>>>> 9bd497af
                     # split and save
                     init = init[0].unfuse_legs(axes=1, inplace=True)
                     A1, S, A2 = linalg.svd(init, axes=(psi.left + psi.phys, tuple(
@@ -827,19 +697,11 @@
                 if H and n != psi.g.sweep(to='last', dl=1)[-1]:
                     init = psi.A[n1]
                     if not hermitian:
-<<<<<<< HEAD
                         init = linalg.expm_anm(Av=lambda v: env.Heff1(v, n1), init=[init], Bv=lambda v: env.Heff1(
                             v, n1, conj=True), dt=-dt * .5, eigs_tol=eigs_tol, exp_tol=exp_tol,  k=k, hermitian=False, bi_orth=bi_orth, NA=NA, algorithm=algorithm)
                     else:
                         init = linalg.expm_anm(Av=lambda v: env.Heff1(v, n1), init=[
                             init], dt=-dt * .5, eigs_tol=eigs_tol, exp_tol=exp_tol,  k=k, hermitian=True, NA=NA, algorithm=algorithm)
-=======
-                        init = expmw(Av=lambda v: env.Heff1(v, n1), init=[init], Bv=lambda v: env.Heff1(
-                            v, n1, conj=True), dt=-dt * .5, eigs_tol=eigs_tol, exp_tol=exp_tol, k=k, hermitian=False, bi_orth=bi_orth, NA=NA, algorithm=algorithm)
-                    else:
-                        init = expmw(Av=lambda v: env.Heff1(v, n1), init=[
-                            init], dt=-dt * .5, eigs_tol=eigs_tol, exp_tol=exp_tol, k=k, hermitian=True, NA=NA, algorithm=algorithm)
->>>>>>> 9bd497af
                     psi.A[n1] = init[0]
     Ds = psi.get_D()
     for n in psi.g.sweep(to='first'):
@@ -866,19 +728,11 @@
             init = psi.A[n]
             if H:  # forward in time evolution of a central site: T(+dt*.5)
                 if not hermitian:
-<<<<<<< HEAD
                     init = linalg.expm_anm(Av=lambda v: env.Heff1(v, n), init=[init], Bv=lambda v: env.Heff1(
                         v, n, conj=True), dt=+dt * .5, eigs_tol=eigs_tol, exp_tol=exp_tol,  k=k, hermitian=False, bi_orth=bi_orth, NA=NA, algorithm=algorithm)
                 else:
                     init = linalg.expm_anm(Av=lambda v: env.Heff1(v, n), init=[
                         init], dt=+dt * .5, eigs_tol=eigs_tol, exp_tol=exp_tol,  k=k, hermitian=True, NA=NA, algorithm=algorithm)
-=======
-                    init = expmw(Av=lambda v: env.Heff1(v, n), init=[init], Bv=lambda v: env.Heff1(v, n, conj=True),
-                                 dt=+dt * .5, eigs_tol=eigs_tol, exp_tol=exp_tol, k=k, hermitian=False, bi_orth=bi_orth, NA=NA, algorithm=algorithm)
-                else:
-                    init = expmw(Av=lambda v: env.Heff1(v, n), init=[init],
-                                 dt=+dt * .5, eigs_tol=eigs_tol, exp_tol=exp_tol, k=k, hermitian=True, NA=NA, algorithm=algorithm)
->>>>>>> 9bd497af
                 init = init[0]
 
             # canonize and save
@@ -891,19 +745,11 @@
             if H and n != psi.g.sweep(to='first')[-1]:
                 init = psi.A[psi.pC]
                 if not hermitian:
-<<<<<<< HEAD
                     init = linalg.expm_anm(Av=lambda v: env.Heff0(v, psi.pC), init=[init], Bv=lambda v: env.Heff0(
                         v, psi.pC, conj=True), dt=-dt * .5, eigs_tol=eigs_tol, exp_tol=exp_tol,  k=k, hermitian=False, bi_orth=bi_orth, NA=NA, algorithm=algorithm)
                 else:
                     init = linalg.expm_anm(Av=lambda v: env.Heff0(v, psi.pC), init=[
                         init], dt=-dt * .5, eigs_tol=eigs_tol, exp_tol=exp_tol,  k=k, hermitian=True, NA=NA, algorithm=algorithm)
-=======
-                    init = expmw(Av=lambda v: env.Heff0(v, psi.pC), init=[init], Bv=lambda v: env.Heff0(
-                        v, psi.pC, conj=True), dt=-dt * .5, eigs_tol=eigs_tol, exp_tol=exp_tol, k=k, hermitian=False, bi_orth=bi_orth, NA=NA, algorithm=algorithm)
-                else:
-                    init = expmw(Av=lambda v: env.Heff0(v, psi.pC), init=[
-                        init], dt=-dt * .5, eigs_tol=eigs_tol, exp_tol=exp_tol, k=k, hermitian=True, NA=NA, algorithm=algorithm)
->>>>>>> 9bd497af
                 psi.A[psi.pC] = init[0]
             psi.absorb_central(towards=psi.g.first)
         elif version == '2site':
@@ -916,19 +762,11 @@
                     n1, _, _ = psi.g.from_site(n, towards=psi.g.first)
                     init = psi.A[n1].tensordot(psi.A[n], axes=(psi.right, psi.left))
                     if not hermitian:
-<<<<<<< HEAD
                         init = linalg.expm_anm(Av=lambda v: env.Heff2(v, n1), Bv=lambda v: env.Heff2(v, n1, conj=True), init=[
                             init], dt=+dt * .5, eigs_tol=eigs_tol, exp_tol=exp_tol,  k=k, hermitian=False, bi_orth=bi_orth, NA=NA, algorithm=algorithm)
                     else:
                         init = linalg.expm_anm(Av=lambda v: env.Heff2(v, n1), init=[
                             init], dt=+dt * .5, eigs_tol=eigs_tol, exp_tol=exp_tol,  k=k, hermitian=True, NA=NA, algorithm=algorithm)
-=======
-                        init = expmw(Av=lambda v: env.Heff2(v, n1), Bv=lambda v: env.Heff2(v, n1, conj=True), init=[
-                            init], dt=+dt * .5, eigs_tol=eigs_tol, exp_tol=exp_tol, k=k, hermitian=False, bi_orth=bi_orth, NA=NA, algorithm=algorithm)
-                    else:
-                        init = expmw(Av=lambda v: env.Heff2(v, n1), init=[
-                            init], dt=+dt * .5, eigs_tol=eigs_tol, exp_tol=exp_tol, k=k, hermitian=True, NA=NA, algorithm=algorithm)
->>>>>>> 9bd497af
                     # split and save
                     A1, S, A2 = linalg.svd(init[0], axes=(psi.left + psi.phys, tuple(
                         a + psi.right[0] - 1 for a in psi.phys + psi.right)), sU=-1, **opts_svd)
@@ -941,19 +779,11 @@
                 if H and n != psi.g.sweep(to='first', df=1)[-1]:
                     init = psi.A[n1]
                     if not hermitian:
-<<<<<<< HEAD
                         init = linalg.expm_anm(Av=lambda v: env.Heff1(v, n1), init=[init], Bv=lambda v: env.Heff1(
                             v, n1, conj=True), dt=-dt * .5, eigs_tol=eigs_tol, exp_tol=exp_tol,  k=k, hermitian=False, bi_orth=bi_orth, NA=NA, algorithm=algorithm)
                     else:
                         init = linalg.expm_anm(Av=lambda v: env.Heff1(v, n1), init=[
                             init], dt=-dt * .5, eigs_tol=eigs_tol, exp_tol=exp_tol,  k=k, hermitian=True, NA=NA, algorithm=algorithm)
-=======
-                        init = expmw(Av=lambda v: env.Heff1(v, n1), init=[init], Bv=lambda v: env.Heff1(
-                            v, n1, conj=True), dt=-dt * .5, eigs_tol=eigs_tol, exp_tol=exp_tol, k=k, hermitian=False, bi_orth=bi_orth, NA=NA, algorithm=algorithm)
-                    else:
-                        init = expmw(Av=lambda v: env.Heff1(v, n1), init=[
-                            init], dt=-dt * .5, eigs_tol=eigs_tol, exp_tol=exp_tol, k=k, hermitian=True, NA=NA, algorithm=algorithm)
->>>>>>> 9bd497af
                     psi.A[n1] = init[0]
         elif version == '2site_group':
             if n == psi.g.sweep(to='first')[-1]:
@@ -966,19 +796,11 @@
                     init = psi.A[n1].tensordot(psi.A[n], axes=(psi.right, psi.left))
                     init.fuse_legs(axes=(0, (1, 2), 3), inplace=True)
                     if not hermitian:
-<<<<<<< HEAD
                         init = linalg.expm_anm(Av=lambda v: env.Heff2_group(v, n1), Bv=lambda v: env.Heff2_group(v, n1, conj=True), init=[
                             init], dt=+dt * .5, eigs_tol=eigs_tol, exp_tol=exp_tol,  k=k, hermitian=False, bi_orth=bi_orth, NA=NA, algorithm=algorithm)
                     else:
                         init = linalg.expm_anm(Av=lambda v: env.Heff2_group(v, n1), init=[
                             init], dt=+dt * .5, eigs_tol=eigs_tol, exp_tol=exp_tol,  k=k, hermitian=True, NA=NA, algorithm=algorithm)
-=======
-                        init = expmw(Av=lambda v: env.Heff2_group(v, n1), Bv=lambda v: env.Heff2_group(v, n1, conj=True), init=[
-                            init], dt=+dt * .5, eigs_tol=eigs_tol, exp_tol=exp_tol, k=k, hermitian=False, bi_orth=bi_orth, NA=NA, algorithm=algorithm)
-                    else:
-                        init = expmw(Av=lambda v: env.Heff2_group(v, n1), init=[
-                            init], dt=+dt * .5, eigs_tol=eigs_tol, exp_tol=exp_tol, k=k, hermitian=True, NA=NA, algorithm=algorithm)
->>>>>>> 9bd497af
                     # split and save
                     init = init[0].unfuse_legs(axes=1, inplace=True)
                     A1, S, A2 = linalg.svd(init, axes=(psi.left + psi.phys, tuple(
@@ -992,18 +814,10 @@
                 if H and n != psi.g.sweep(to='first', df=1)[-1]:
                     init = psi.A[n1]
                     if not hermitian:
-<<<<<<< HEAD
                         init = linalg.expm_anm(Av=lambda v: env.Heff1(v, n1), init=[init], Bv=lambda v: env.Heff1(
                             v, n1, conj=True), dt=-dt * .5, eigs_tol=eigs_tol, exp_tol=exp_tol,  k=k, hermitian=False, bi_orth=bi_orth, NA=NA, algorithm=algorithm)
                     else:
                         init = linalg.expm_anm(Av=lambda v: env.Heff1(v, n1), init=[
                             init], dt=-dt * .5, eigs_tol=eigs_tol, exp_tol=exp_tol,  k=k, hermitian=True, NA=NA, algorithm=algorithm)
-=======
-                        init = expmw(Av=lambda v: env.Heff1(v, n1), init=[init], Bv=lambda v: env.Heff1(
-                            v, n1, conj=True), dt=-dt * .5, eigs_tol=eigs_tol, exp_tol=exp_tol, k=k, hermitian=False, bi_orth=bi_orth, NA=NA, algorithm=algorithm)
-                    else:
-                        init = expmw(Av=lambda v: env.Heff1(v, n1), init=[
-                            init], dt=-dt * .5, eigs_tol=eigs_tol, exp_tol=exp_tol, k=k, hermitian=True, NA=NA, algorithm=algorithm)
->>>>>>> 9bd497af
                     psi.A[n1] = init[0]
     return env