"""Support of torch as a data structure used by yast."""
import torch
from .linalg.torch_svd_gesdd import SVDGESDD
from .linalg.torch_eig_sym import SYMEIG
from .linalg.torch_eig_arnoldi import SYMARNOLDI, SYMARNOLDI_2C


_data_dtype = {'float64': torch.float64,
               'complex128': torch.complex128}


def random_seed(seed):
    torch.random.manual_seed(seed)


def set_num_threads(num_threads):
    torch.set_num_threads(num_threads)


####################################
#     single tensor operations     #
####################################

def detach(x):
    return x.detach()


def clone(x):
    return x.clone()


def copy(x):
    return x.detach().clone()


def to_numpy(x):
    return x.detach().cpu().numpy()


def get_shape(x):
    return x.size()


def get_ndim(x):
    return len(x.size())


def get_size(x):
    return x.numel()


def diag_create(x):
    return torch.diag(x)   ##  PROBLEM WITH COMPLEX NUMBERS


def diag_get(x):
    return torch.diag(x)   ##  PROBLEM WITH COMPLEX NUMBERS


def diag_diag(x):
    return torch.diag(torch.diag(x))   ##  PROBLEM WITH COMPLEX NUMBERS


def count_greater(x, cutoff):
    return torch.sum(x > cutoff)

#########################
#    output numbers     #
#########################

def first_element(x):
    return x.view(-1)[0]


def item(x):
    return x.item()


def norm(A, p="fro"):
    if p=="fro":
        return torch.sum(torch.stack([torch.sum(t.abs()**2) for t in A.values()])).sqrt()
<<<<<<< HEAD
    elif p=="inf":
=======
    if ord=='inf':
>>>>>>> c641367b
        return torch.max(torch.stack([t.abs().max() for t in A.values()]))
    else:
        raise RuntimeError("Invalid norm type: "+p)


def norm_diff(A, B, ord, meta):
    if ord=='fro':
        # get the list of sums of squares, sum it and take square root
        return torch.sum(torch.stack([torch.sum(A[k].abs() ** 2) for k in meta[1]] + \
                                     [torch.sum(B[k].abs() ** 2) for k in meta[2]] + \
                                     [torch.sum((A[k]-B[k]).abs() ** 2) for k in meta[0]])).sqrt()
    if ord=='inf':       
        return torch.max(torch.stack([A[k].abs().max() for k in meta[1]] + \
                                     [B[k].abs().max() for k in meta[2]] + \
                                     [(A[k]-B[k]).abs().max() for k in meta[0]]))


def entropy(A, alpha=1, tol=1e-12):
    """ von Neuman or Renyi entropy from svd's"""
    Snorm = torch.sum(torch.stack([torch.sum(x ** 2) for x in A.values()])).sqrt()
    if Snorm > 0:
        ent = []
        Smin = min([min(x) for x in A.values()])
        for x in A.values():
            x = x / Snorm
            x = x[x > tol]
            if alpha == 1:
                ent.append(-2 * torch.sum(x * x * torch.log2(x)))
            else:
                ent.append(x**(2 * alpha))
        ent = torch.sum(torch.stack(ent))
        if alpha != 1:
            ent = torch.log2(ent) / (1 - alpha)
        return ent, Smin, Snorm
    return Snorm, Snorm, Snorm  # this should be 0., 0., 0.


##########################
#     setting values     #
##########################

def zero_scalar(dtype='float64', device='cpu'):
    return torch.tensor(0, dtype=_data_dtype[dtype], device=device)


def zeros(D, dtype='float64', device='cpu'):
    return torch.zeros(D, dtype=_data_dtype[dtype], device=device)


def ones(D, dtype='float64', device='cpu'):
    return torch.ones(D, dtype=_data_dtype[dtype], device=device)


def randR(D, dtype='float64', device='cpu'):
    return 2 * torch.rand(D, dtype=_data_dtype[dtype], device=device) - 1


def rand(D, dtype='float64', device='cpu'):
    return 2 * torch.rand(D, dtype=_data_dtype[dtype], device=device) - 1


def to_tensor(val, Ds=None, dtype='float64', device='cpu'):
    T = torch.as_tensor(val, dtype=_data_dtype[dtype], device=device)
    return T if Ds is None else T.reshape(Ds).contiguous() 
    

##################################
#     single dict operations     #
##################################

def move_to_device(A, device):
    return {ind: x.to(device) for ind, x in A.items()}


def conj(A):
    """ Conjugate dict of tensors forcing a copy. """
    # is it a copy or not
    return {t: x.conj() for t, x in A.items()}


def trace(A, order, meta):
    """ Trace dict of tensors according to meta = [(tnew, told, Dreshape), ...].
        Repeating tnew are added."""
    Aout = {}
    for (tnew, told, Drsh) in meta:
        Atemp = torch.reshape(A[told].permute(*order), Drsh)
        if tnew in Aout:
            Aout[tnew] += torch.sum(torch.diagonal(Atemp, dim1=0, dim2=1), dim=-1)
        else:
            Aout[tnew] = torch.sum(torch.diagonal(Atemp, dim1=0, dim2=1), dim=-1)
    return Aout


def transpose(A, axes, meta_transpose, inplace):
    """ Transpose; Force a copy if not inplace. """
    # check this inplace ...
    if inplace:
        return {new: A[old].permute(*axes) for old, new in meta_transpose}
    return {new: A[old].permute(*axes).clone().contiguous() for old, new in meta_transpose}
    

def invsqrt(A, cutoff=0):
    res = {t: x.rsqrt() for t, x in A.items()}
    if cutoff > 0:
        for t in res:
            res[t][abs(res[t]) > 1./cutoff] = 0
    return res


def invsqrt_diag(A, cutoff=0):
    res = {t: torch.diag(x).rsqrt() for t, x in A.items()}
    if cutoff > 0:
        for t in res:
            res[t][abs(res[t]) > 1./cutoff] = 0
    return {t: torch.diag(x) for t, x in res.items()}


def inv(A, cutoff=0):
    res = {t: 1./x for t, x in A.items()}
    if cutoff > 0:
        for t in res:
            res[t][abs(res[t]) > 1./cutoff] = 0
    return res


def inv_diag(A, cutoff=0):
    res = {t: 1./torch.diag(x) for t, x in A.items()}
    if cutoff > 0:
        for t in res:
            res[t][abs(res[t]) > 1./cutoff] = 0
    return {t: torch.diag(x) for t, x in res.items()}


def exp(A, step):
    return {t: torch.exp(step * x) for t, x in A.items()}


def exp_diag(A, step):
    return {t: torch.diag(torch.exp(step * torch.diag(x))) for t, x in A.items()}


def sqrt(A):
    return {t: torch.sqrt(x) for t, x in A.items()}


ad_decomp_reg = 1.0e-12


def svd(A, meta, opts):
    U, S, V = {}, {}, {}
    tn = next(iter(A.values()))
    reg = torch.as_tensor(ad_decomp_reg, dtype=tn.dtype, device=tn.device)
    for (iold, iU, iS, iV) in meta:
        U[iU], S[iS], V[iV] = SVDGESDD.apply(A[iold], reg)
        V[iV] = V[iV].t().conj()
    return U, S, V


def eigh(A, meta, order_by_magnitude=False):
    S, U = {}, {}
    if order_by_magnitude:
        tn = next(iter(A.values()))
        reg = torch.as_tensor(ad_decomp_reg, dtype=tn.dtype, device=tn.device)
        for ind in A:
            S[ind], U[ind] = SYMEIG.apply(A[ind], reg)
    else:
        for (ind, indS, indU) in meta:
            S[indS], U[indU] = torch.symeig(A[ind], eigenvectors=True)
    return S, U


def svd_S(A):
    S = {}
    tn = next(iter(A.values()))
    reg = torch.as_tensor(ad_decomp_reg, dtype=tn.dtype, device=tn.device)
    for ind in A:
        _, S[ind], _ = SVDGESDD.apply(A[ind], reg)
        # S[ind] = torch.svd(A[ind], some=True, compute_uv=False)
    return S


def qr(A, meta):
    Q, R = {}, {}
    for (ind, indQ, indR) in meta:
        Q[indQ], R[indR] = torch.qr(A[ind], some=True)
        sR = torch.sign(torch.diag(R[indR])) ##  PROBLEM WITH COMPLEX NUMBERS
        sR[sR == 0] = 1
        # positive diag of R
        Q[indQ] = Q[indQ] * sR
        R[indR] = sR.reshape([-1, 1]) * R[indR]
    return Q, R


# def rq(A):
#     R, Q = {}, {}
#     for ind in A:
#         R[ind], Q[ind] = torch.qr(torch.t(A[ind]), some=True)
#         sR = torch.sign(torch.real(torch.diag(R[ind])))
#         sR[sR == 0] = 1
#         # positive diag of R
#         R[ind], Q[ind] = torch.t(R[ind]) * sR, sR.reshape([-1, 1]) * torch.t(Q[ind])
#     return R, Q

<<<<<<< HEAD
@torch.no_grad()
def select_global_largest(S, D_keep, D_total, sorting, keep_multiplets=False, \
    eps_multiplet=1.0e-14):
=======

def select_global_largest(S, D_keep, D_total, sorting):
>>>>>>> c641367b
    if sorting == 'svd':
        s_all = torch.cat([S[ind][:D_keep[ind]] for ind in S])
        values, order= torch.topk(s_all, D_total+int(keep_multiplets))
        # if needed, preserve multiplets within each sector
        if keep_multiplets:
            # regularize by discarding small values
            gaps=torch.abs(values.clone())
            # compute gaps and normalize by larger sing. value. Introduce cutoff
            # for handling vanishing values set to exact zero
            gaps=(gaps[:len(values)-1]-torch.abs(values[1:len(values)]))/(gaps[:len(values)-1]+1.0e-16)
            gaps[gaps > 1.0]= 0.

            if gaps[D_total-1] < eps_multiplet:
                # the chi is within the multiplet - find the largest chi_new < chi
                # such that the complete multiplets are preserved
                for i in range(D_total-1,-1,-1):
                    if gaps[i] > eps_multiplet:
                        #chi_new= i
                        order= order[:i+1]
                        break
        return order
        # return torch.from_numpy(s_all.cpu().numpy().argpartition(-D_total-1)[-D_total:])
    elif sorting == 'eigh':
        s_all = torch.cat([S[ind][-D_keep[ind]:] for ind in S])
        return torch.from_numpy(s_all.cpu().numpy().argpartition(-D_total-1)[-D_total:])


def range_largest(D_keep, D_total, sorting):
    if sorting == 'svd':
        return (0, D_keep)
    elif sorting == 'eigh':
        return (D_total - D_keep, D_total)


def maximum(A):
    return max(torch.max(x) for x in A.values())


def max_abs(A):
<<<<<<< HEAD
    return norm(A,p="inf")
=======
    return norm(A, ord='inf')   # THIS IS OBSOLATE
>>>>>>> c641367b

################################
#     two dicts operations     #
################################

def add(A, B, meta):
    """ C = A + B. meta = kab, ka, kb """
    C = {ind: A[ind] + B[ind] for ind in meta[0]}
    for ind in meta[1]:
        C[ind] = A[ind].clone()
    for ind in meta[2]:
        C[ind] = B[ind].clone()
    return C


def sub(A, B, meta):
    """ C = A - B. meta = kab, ka, kb """
    C = {ind: A[ind] - B[ind] for ind in meta[0]}
    for ind in meta[1]:
        C[ind] = A[ind].clone()
    for ind in meta[2]:
        C[ind] = -B[ind]
    return C


def apxb(A, B, x, meta):
    """ C = A + x * B. meta = kab, ka, kb """
    C = {ind: A[ind] + x * B[ind] for ind in meta[0]}
    for ind in meta[1]:
        C[ind] = A[ind].clone()
    for ind in meta[2]:
        C[ind] = x * B[ind]
    return C


def scalar(A, B, meta):
    return torch.sum(torch.stack([(A[ind].conj().reshape(-1)) @ (B[ind].reshape(-1)) for ind in meta]))


dot_dict = {(0, 0): lambda x, y: x @ y,
            (0, 1): lambda x, y: x @ y.conj(),
            (1, 0): lambda x, y: x.conj() @ y,
            (1, 1): lambda x, y: x.conj() @ y.conj()}


def dot(A, B, conj, meta_dot):
    f = dot_dict[conj]  # proper conjugations
    C = {}
    for (out, ina, inb) in meta_dot:
        C[out] = f(A[ina], B[inb])
    return C

#####################################################
#     block merging, truncations and un-merging     #
#####################################################

def merge_to_matrix(A, order, meta_new, meta_mrg, dtype, device='cpu'):
    """ New dictionary of blocks after merging into matrix. """
    Anew = {u: torch.zeros(Du, dtype=_data_dtype[dtype], device=device) for (u, Du) in meta_new}
    for (tn, to, Dsl, Dl, Dsr, Dr) in meta_mrg:
        Anew[tn][slice(*Dsl), slice(*Dsr)] = A[to].permute(order).reshape(Dl, Dr)
    return Anew


def merge_one_leg(A, axis, order, meta_new, meta_mrg, dtype, device='cpu'):
    """
    outputs new dictionary of blocks after fusing one leg
    """
    Anew = {u: torch.zeros(Du, dtype=_data_dtype[dtype], device=device) for (u, Du) in meta_new}
    for (tn, Ds, to, Do) in meta_mrg:
        slc = [slice(None)] * len(Do)
        slc[axis] = slice(*Ds)
        Anew[tn][tuple(slc)] = A[to].permute(order).reshape(Do)
    return Anew


def merge_to_dense(A, Dtot, meta, dtype, device='cpu'):
    """ outputs full tensor """
    Anew = torch.zeros(Dtot, dtype=_data_dtype[dtype], device=device)
    for (ind, Dss) in meta:
        Anew[tuple(slice(*Ds) for Ds in Dss)] = A[ind].reshape(tuple(Ds[1] - Ds[0] for Ds in Dss))
    return Anew

def merge_super_blocks(pos_tens, meta_new, meta_block, dtype, device='cpu'):
    """ Outputs new dictionary of blocks after creating super-tensor. """
    Anew = {u: torch.zeros(Du, dtype=_data_dtype[dtype], device=device) for (u, Du) in meta_new}
    for (tind, pos, Dslc) in meta_block:
        slc = tuple(slice(*DD) for DD in Dslc)
        Anew[tind][slc] = pos_tens[pos].A[tind]# .copy() # is copy required?
    return Anew


def unmerge_from_matrix(A, meta):
    """ unmerge matrix into single blocks """
    Anew = {}
    for (ind, indm, sl, sr, D) in meta:
        Anew[ind] = A[indm][slice(*sl), slice(*sr)].reshape(D)
    return Anew


def unmerge_from_diagonal(A, meta):
    """ unmerge matrix into single blocks """
    Anew = {}
    for (inew, iold, slc) in meta:
        Anew[inew] = A[iold][slice(*slc)]
    return Anew


def unmerge_one_leg(A, axis, meta):
    """ unmerge single leg """
    Anew = {}
    for (told, tnew, Dsl, Dnew) in meta:
        slc = [slice(None)] * A[told].ndim
        slc[axis] = slice(*Dsl)
        Anew[tnew] = torch.reshape(A[told][tuple(slc)], Dnew).clone()   # is this clone neccesary -- there is a test where it is neccesary for numpy
    return Anew

##############
#  tests
##############

def is_independent(A, B):
    """
    check if two arrays are identical, or share the same view.
    """
    return (A is B) or (A.storage().data_ptr() is B.storage().data_ptr())<|MERGE_RESOLUTION|>--- conflicted
+++ resolved
@@ -79,23 +79,19 @@
 def norm(A, p="fro"):
     if p=="fro":
         return torch.sum(torch.stack([torch.sum(t.abs()**2) for t in A.values()])).sqrt()
-<<<<<<< HEAD
     elif p=="inf":
-=======
-    if ord=='inf':
->>>>>>> c641367b
         return torch.max(torch.stack([t.abs().max() for t in A.values()]))
     else:
         raise RuntimeError("Invalid norm type: "+p)
 
 
-def norm_diff(A, B, ord, meta):
-    if ord=='fro':
+def norm_diff(A, B, p, meta):
+    if p == 'fro':
         # get the list of sums of squares, sum it and take square root
         return torch.sum(torch.stack([torch.sum(A[k].abs() ** 2) for k in meta[1]] + \
                                      [torch.sum(B[k].abs() ** 2) for k in meta[2]] + \
                                      [torch.sum((A[k]-B[k]).abs() ** 2) for k in meta[0]])).sqrt()
-    if ord=='inf':       
+    if p == 'inf':
         return torch.max(torch.stack([A[k].abs().max() for k in meta[1]] + \
                                      [B[k].abs().max() for k in meta[2]] + \
                                      [(A[k]-B[k]).abs().max() for k in meta[0]]))
@@ -287,14 +283,9 @@
 #         R[ind], Q[ind] = torch.t(R[ind]) * sR, sR.reshape([-1, 1]) * torch.t(Q[ind])
 #     return R, Q
 
-<<<<<<< HEAD
 @torch.no_grad()
 def select_global_largest(S, D_keep, D_total, sorting, keep_multiplets=False, \
     eps_multiplet=1.0e-14):
-=======
-
-def select_global_largest(S, D_keep, D_total, sorting):
->>>>>>> c641367b
     if sorting == 'svd':
         s_all = torch.cat([S[ind][:D_keep[ind]] for ind in S])
         values, order= torch.topk(s_all, D_total+int(keep_multiplets))
@@ -334,11 +325,7 @@
 
 
 def max_abs(A):
-<<<<<<< HEAD
-    return norm(A,p="inf")
-=======
-    return norm(A, ord='inf')   # THIS IS OBSOLATE
->>>>>>> c641367b
+    return norm(A, p="inf")
 
 ################################
 #     two dicts operations     #
