--- conflicted
+++ resolved
@@ -275,9 +275,6 @@
                 return self.F[(nl, n)].dot(AA.conj(), axes=((0), (0))).dot(OO, axes=((0, 2), (0, 1))).dot(self.F[(nr, nn)], axes=((1, 3), (2, 1))).conj()
         else:
             if self.nr_phys == 1:
-<<<<<<< HEAD
-                return self.F[(nl, n)].dot(AA, axes=((2), (0))).dot(OO, axes=((1, 2), (0, 2))).dot(self.F[(nr, nn)], axes=((1, 3), (0, 1)))
-=======
                 return ncon([self.F[(nl, n)], AA, OO, self.F[(nr, nn)]], ((-1, 2, 1), (1, 3, 4), (2, -2, 3, 5), (4, 5, -3)), (0, 0, 0, 0))
 
     def project_ket_on_bra(self, n):
@@ -295,5 +292,4 @@
         out : tensor
             result of projection
         """
-        return self.Heff1(self, self.ket.A[n], n, conj=False)
->>>>>>> dcd26468
+        return self.Heff1(self, self.ket.A[n], n, conj=False)